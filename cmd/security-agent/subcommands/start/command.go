// Unless explicitly stated otherwise all files in this repository are licensed
// under the Apache License Version 2.0.
// This product includes software developed at Datadog (https://www.datadoghq.com/).
// Copyright 2016-present Datadog, Inc.

// Package start implements start related subcommands
package start

import (
	"context"
	"errors"
	_ "expvar" // Blank import used because this isn't directly used in this file
	"fmt"
	"net/http"
	_ "net/http/pprof" // Blank import used because this isn't directly used in this file
	"os"
	"os/signal"
	"syscall"
	"time"

	"github.com/spf13/cobra"
	"go.uber.org/fx"

	ddgostatsd "github.com/DataDog/datadog-go/v5/statsd"

	"github.com/DataDog/datadog-agent/cmd/security-agent/api"
	"github.com/DataDog/datadog-agent/cmd/security-agent/command"
	"github.com/DataDog/datadog-agent/cmd/security-agent/subcommands/compliance"
	"github.com/DataDog/datadog-agent/cmd/security-agent/subcommands/runtime"
	"github.com/DataDog/datadog-agent/comp/agent/autoexit"
	"github.com/DataDog/datadog-agent/comp/agent/autoexit/autoexitimpl"
	"github.com/DataDog/datadog-agent/comp/api/authtoken/fetchonlyimpl"
	"github.com/DataDog/datadog-agent/comp/core"
	"github.com/DataDog/datadog-agent/comp/core/config"
	"github.com/DataDog/datadog-agent/comp/core/configsync"
	"github.com/DataDog/datadog-agent/comp/core/configsync/configsyncimpl"
	log "github.com/DataDog/datadog-agent/comp/core/log/def"
	"github.com/DataDog/datadog-agent/comp/core/pid"
	"github.com/DataDog/datadog-agent/comp/core/pid/pidimpl"
	"github.com/DataDog/datadog-agent/comp/core/secrets"
	"github.com/DataDog/datadog-agent/comp/core/settings"
	"github.com/DataDog/datadog-agent/comp/core/settings/settingsimpl"
	"github.com/DataDog/datadog-agent/comp/core/status"
	"github.com/DataDog/datadog-agent/comp/core/status/statusimpl"
	"github.com/DataDog/datadog-agent/comp/core/sysprobeconfig"
	"github.com/DataDog/datadog-agent/comp/core/sysprobeconfig/sysprobeconfigimpl"
	"github.com/DataDog/datadog-agent/comp/core/tagger"
	"github.com/DataDog/datadog-agent/comp/core/tagger/taggerimpl"
	"github.com/DataDog/datadog-agent/comp/core/telemetry"
	wmcatalog "github.com/DataDog/datadog-agent/comp/core/workloadmeta/collectors/catalog"
	workloadmeta "github.com/DataDog/datadog-agent/comp/core/workloadmeta/def"
	workloadmetafx "github.com/DataDog/datadog-agent/comp/core/workloadmeta/fx"
	"github.com/DataDog/datadog-agent/comp/dogstatsd"
	"github.com/DataDog/datadog-agent/comp/dogstatsd/statsd"
	"github.com/DataDog/datadog-agent/comp/metadata/host/hostimpl"
	"github.com/DataDog/datadog-agent/pkg/collector/python"
	pkgCompliance "github.com/DataDog/datadog-agent/pkg/compliance"
	pkgconfig "github.com/DataDog/datadog-agent/pkg/config"
	"github.com/DataDog/datadog-agent/pkg/config/model"
	commonsettings "github.com/DataDog/datadog-agent/pkg/config/settings"
	"github.com/DataDog/datadog-agent/pkg/config/setup"
	"github.com/DataDog/datadog-agent/pkg/security/agent"
	"github.com/DataDog/datadog-agent/pkg/security/utils"
	"github.com/DataDog/datadog-agent/pkg/status/health"
	"github.com/DataDog/datadog-agent/pkg/util"
	"github.com/DataDog/datadog-agent/pkg/util/fxutil"
	"github.com/DataDog/datadog-agent/pkg/util/optional"
	"github.com/DataDog/datadog-agent/pkg/util/profiling"
	"github.com/DataDog/datadog-agent/pkg/util/startstop"
	"github.com/DataDog/datadog-agent/pkg/version"
)

type cliParams struct {
	*command.GlobalParams

	pidfilePath string
}

// Commands returns the start commands
func Commands(globalParams *command.GlobalParams) []*cobra.Command {
	params := &cliParams{
		GlobalParams: globalParams,
	}

	startCmd := &cobra.Command{
		Use:   "start",
		Short: "Start the Security Agent",
		Long:  `Runs Datadog Security agent in the foreground`,
		RunE: func(_ *cobra.Command, _ []string) error {
			// TODO: Similar to the agent itself, once the security agent is represented as a component, and not a function (start),
			// this will use `fxutil.Run` instead of `fxutil.OneShot`.

			// note that any changes to the arguments to OneShot need to be reflected into
			// the service initialization in ../../main_windows.go
			return fxutil.OneShot(start,
				fx.Supply(core.BundleParams{
					ConfigParams:         config.NewSecurityAgentParams(params.ConfigFilePaths, config.WithFleetPoliciesDirPath(globalParams.FleetPoliciesDirPath)),
					SysprobeConfigParams: sysprobeconfigimpl.NewParams(sysprobeconfigimpl.WithSysProbeConfFilePath(globalParams.SysProbeConfFilePath), sysprobeconfigimpl.WithFleetPoliciesDirPath(globalParams.FleetPoliciesDirPath)),
					SecretParams:         secrets.NewEnabledParams(),
					LogParams:            log.ForDaemon(command.LoggerName, "security_agent.log_file", setup.DefaultSecurityAgentLogFile),
				}),
				core.Bundle(),
				dogstatsd.ClientBundle,
				// workloadmeta setup
<<<<<<< HEAD
				fx.Provide(wmcatalog.GetCatalog),
				workloadmetafx.Module(),
				fx.Provide(func(config config.Component) workloadmeta.Params {
=======
				wmcatalog.GetCatalog(),
				workloadmetafx.ModuleWithProvider(func(config config.Component) workloadmeta.Params {
>>>>>>> 3b1e55e5
					catalog := workloadmeta.NodeAgent
					if config.GetBool("security_agent.remote_workloadmeta") {
						catalog = workloadmeta.Remote
					}
					return workloadmeta.Params{
						AgentType: catalog,
					}
				}),
				taggerimpl.Module(),
				fx.Provide(func(config config.Component) tagger.Params {
					if config.GetBool("security_agent.remote_tagger") {
						return tagger.NewNodeRemoteTaggerParams()
					}
					return tagger.NewTaggerParams()
				}),
				fx.Provide(func() startstop.Stopper {
					return startstop.NewSerialStopper()
				}),
				fx.Provide(func(config config.Component, statsd statsd.Component) (ddgostatsd.ClientInterface, error) {
					return statsd.CreateForHostPort(setup.GetBindHost(config), config.GetInt("dogstatsd_port"))
				}),
				fx.Provide(func(stopper startstop.Stopper, log log.Component, config config.Component, statsdClient ddgostatsd.ClientInterface, wmeta workloadmeta.Component) (status.InformationProvider, *agent.RuntimeSecurityAgent, error) {
					hostnameDetected, err := utils.GetHostnameWithContextAndFallback(context.TODO())
					if err != nil {
						return status.NewInformationProvider(nil), nil, err
					}

					runtimeAgent, err := runtime.StartRuntimeSecurity(log, config, hostnameDetected, stopper, statsdClient, wmeta)
					if err != nil {
						return status.NewInformationProvider(nil), nil, err
					}

					if runtimeAgent == nil {
						return status.NewInformationProvider(nil), nil, nil
					}

					// TODO - components: Do not remove runtimeAgent ref until "github.com/DataDog/datadog-agent/pkg/security/agent" is a component so they're not GCed
					return status.NewInformationProvider(runtimeAgent.StatusProvider()), runtimeAgent, nil
				}),
				fx.Provide(func(stopper startstop.Stopper, log log.Component, config config.Component, statsdClient ddgostatsd.ClientInterface, sysprobeconfig sysprobeconfig.Component, wmeta workloadmeta.Component) (status.InformationProvider, *pkgCompliance.Agent, error) {
					hostnameDetected, err := utils.GetHostnameWithContextAndFallback(context.TODO())
					if err != nil {
						return status.NewInformationProvider(nil), nil, err
					}

					// start compliance security agent
					complianceAgent, err := compliance.StartCompliance(log, config, sysprobeconfig, hostnameDetected, stopper, statsdClient, wmeta)
					if err != nil {
						return status.NewInformationProvider(nil), nil, err
					}

					if complianceAgent == nil {
						return status.NewInformationProvider(nil), nil, nil
					}

					// TODO - components: Do not remove complianceAgent ref until "github.com/DataDog/datadog-agent/pkg/compliance" is a component so they're not GCed
					return status.NewInformationProvider(complianceAgent.StatusProvider()), complianceAgent, nil
				}),
				fx.Supply(
					status.Params{
						PythonVersionGetFunc: python.GetPythonVersion,
					},
				),
				fx.Provide(func(config config.Component) status.HeaderInformationProvider {
					return status.NewHeaderInformationProvider(hostimpl.StatusProvider{
						Config: config,
					})
				}),
				statusimpl.Module(),
				fetchonlyimpl.Module(),
				configsyncimpl.OptionalModule(),
				// Force the instantiation of the component
				fx.Invoke(func(_ optional.Option[configsync.Component]) {}),
				autoexitimpl.Module(),
				fx.Supply(pidimpl.NewParams(params.pidfilePath)),
				fx.Provide(func(c config.Component) settings.Params {
					return settings.Params{
						Settings: map[string]settings.RuntimeSetting{
							"log_level": commonsettings.NewLogLevelRuntimeSetting(),
						},
						Config: c,
					}
				}),
				settingsimpl.Module(),
			)
		},
	}

	startCmd.Flags().StringVarP(&params.pidfilePath, "pidfile", "p", "", "path to the pidfile")

	return []*cobra.Command{startCmd}
}

// start will start the security-agent.
//
// TODO(components): note how workloadmeta is passed anonymously, it is still required as it is used
// as a global. This should eventually be fixed and all workloadmeta interactions should be via the
// injected instance.
func start(log log.Component, config config.Component, _ secrets.Component, _ statsd.Component, _ sysprobeconfig.Component, telemetry telemetry.Component, statusComponent status.Component, _ pid.Component, _ autoexit.Component, settings settings.Component, wmeta workloadmeta.Component) error {
	defer StopAgent(log)

	err := RunAgent(log, config, telemetry, statusComponent, settings, wmeta)
	if errors.Is(err, errAllComponentsDisabled) || errors.Is(err, errNoAPIKeyConfigured) {
		return nil
	}
	if err != nil {
		return err
	}

	stopCh := make(chan struct{})
	defer close(stopCh)
	go handleSignals(log, stopCh)

	// Block here until we receive a stop signal
	<-stopCh

	return nil
}

// handleSignals handles OS signals, and sends a message on stopCh when an interrupt
// signal is received.
func handleSignals(log log.Component, stopCh chan struct{}) {
	// Setup a channel to catch OS signals
	signalCh := make(chan os.Signal, 1)
	signal.Notify(signalCh, os.Interrupt, syscall.SIGTERM, syscall.SIGPIPE)

	// Block here until we receive the interrupt signal
	for signo := range signalCh {
		switch signo {
		case syscall.SIGPIPE:
			// By default, systemd redirects the stdout to journald. When journald is stopped or crashes we receive a SIGPIPE signal.
			// Go ignores SIGPIPE signals unless it is when stdout or stdout is closed, in this case the agent is stopped.
			// We never want dogstatsd to stop upon receiving SIGPIPE, so we intercept the SIGPIPE signals and just discard them.
		default:
			log.Infof("Received signal '%s', shutting down...", signo)

			stopCh <- struct{}{}
			return
		}
	}
}

var (
	stopper      startstop.Stopper
	srv          *api.Server
	expvarServer *http.Server
)

var errAllComponentsDisabled = errors.New("all security-agent component are disabled")
var errNoAPIKeyConfigured = errors.New("no API key configured")

// RunAgent initialized resources and starts API server
func RunAgent(log log.Component, config config.Component, telemetry telemetry.Component, statusComponent status.Component, settings settings.Component, wmeta workloadmeta.Component) (err error) {
	if err := util.SetupCoreDump(config); err != nil {
		log.Warnf("Can't setup core dumps: %v, core dumps might not be available after a crash", err)
	}

	// Check if we have at least one component to start based on config
	if !config.GetBool("compliance_config.enabled") && !config.GetBool("runtime_security_config.enabled") {
		log.Infof("All security-agent components are deactivated, exiting")

		// A sleep is necessary so that sysV doesn't think the agent has failed
		// to startup because of an error. Only applies on Debian 7.
		time.Sleep(5 * time.Second)

		return errAllComponentsDisabled
	}

	if !config.IsSet("api_key") {
		log.Critical("No API key configured, exiting")

		// A sleep is necessary so that sysV doesn't think the agent has failed
		// to startup because of an error. Only applies on Debian 7.
		time.Sleep(5 * time.Second)

		return errNoAPIKeyConfigured
	}

	// Setup expvar server
	port := config.GetString("security_agent.expvar_port")
	pkgconfig.Datadog().Set("expvar_port", port, model.SourceAgentRuntime)
	if config.GetBool("telemetry.enabled") {
		http.Handle("/telemetry", telemetry.Handler())
	}
	expvarServer := &http.Server{
		Addr:    "127.0.0.1:" + port,
		Handler: http.DefaultServeMux,
	}
	go func() {
		err := expvarServer.ListenAndServe()
		if err != nil && err != http.ErrServerClosed {
			log.Errorf("Error creating expvar server on port %v: %v", port, err)
		}
	}()

	srv, err = api.NewServer(statusComponent, settings, wmeta)
	if err != nil {
		return log.Errorf("Error while creating api server, exiting: %v", err)
	}

	if err = srv.Start(); err != nil {
		return log.Errorf("Error while starting api server, exiting: %v", err)
	}

	if err := setupInternalProfiling(config); err != nil {
		return log.Errorf("Error while setuping internal profiling, exiting: %v", err)
	}

	log.Infof("Datadog Security Agent is now running.")

	return
}

// StopAgent stops the API server and clean up resources
func StopAgent(log log.Component) {
	// retrieve the agent health before stopping the components
	// GetReadyNonBlocking has a 100ms timeout to avoid blocking
	healthStatus, err := health.GetReadyNonBlocking()
	if err != nil {
		log.Warnf("Security Agent health unknown: %s", err)
	} else if len(healthStatus.Unhealthy) > 0 {
		log.Warnf("Some components were unhealthy: %v", healthStatus.Unhealthy)
	}

	// stop metaScheduler and statsd if they are instantiated
	if stopper != nil {
		stopper.Stop()
	}

	if srv != nil {
		srv.Stop()
	}
	if expvarServer != nil {
		if err := expvarServer.Shutdown(context.Background()); err != nil {
			log.Errorf("Error shutting down expvar server: %v", err)
		}
	}

	log.Info("See ya!")
}

func setupInternalProfiling(config config.Component) error {
	if config.GetBool(secAgentKey("internal_profiling.enabled")) {
		v, _ := version.Agent()

		cfgSite := config.GetString(secAgentKey("internal_profiling.site"))
		cfgURL := config.GetString(secAgentKey("internal_profiling.profile_dd_url"))

		// check if TRACE_AGENT_URL is set, in which case, forward the profiles to the trace agent
		var site string
		if traceAgentURL := os.Getenv("TRACE_AGENT_URL"); len(traceAgentURL) > 0 {
			site = fmt.Sprintf(profiling.ProfilingLocalURLTemplate, traceAgentURL)
		} else {
			site = fmt.Sprintf(profiling.ProfilingURLTemplate, cfgSite)
			if cfgURL != "" {
				site = cfgURL
			}
		}

		tags := config.GetStringSlice(secAgentKey("internal_profiling.extra_tags"))
		tags = append(tags, fmt.Sprintf("version:%v", v))

		profSettings := profiling.Settings{
			ProfilingURL:         site,
			Env:                  config.GetString(secAgentKey("internal_profiling.env")),
			Service:              "security-agent",
			Period:               config.GetDuration(secAgentKey("internal_profiling.period")),
			CPUDuration:          config.GetDuration(secAgentKey("internal_profiling.cpu_duration")),
			MutexProfileFraction: config.GetInt(secAgentKey("internal_profiling.mutex_profile_fraction")),
			BlockProfileRate:     config.GetInt(secAgentKey("internal_profiling.block_profile_rate")),
			WithGoroutineProfile: config.GetBool(secAgentKey("internal_profiling.enable_goroutine_stacktraces")),
			WithBlockProfile:     config.GetBool(secAgentKey("internal_profiling.enable_block_profiling")),
			WithMutexProfile:     config.GetBool(secAgentKey("internal_profiling.enable_mutex_profiling")),
			WithDeltaProfiles:    config.GetBool(secAgentKey("internal_profiling.delta_profiles")),
			Socket:               config.GetString(secAgentKey("internal_profiling.unix_socket")),
			Tags:                 tags,
		}

		return profiling.Start(profSettings)
	}

	return nil
}

func secAgentKey(sub string) string {
	return fmt.Sprintf("security_agent.%s", sub)
}<|MERGE_RESOLUTION|>--- conflicted
+++ resolved
@@ -102,14 +102,8 @@
 				core.Bundle(),
 				dogstatsd.ClientBundle,
 				// workloadmeta setup
-<<<<<<< HEAD
 				fx.Provide(wmcatalog.GetCatalog),
-				workloadmetafx.Module(),
-				fx.Provide(func(config config.Component) workloadmeta.Params {
-=======
-				wmcatalog.GetCatalog(),
 				workloadmetafx.ModuleWithProvider(func(config config.Component) workloadmeta.Params {
->>>>>>> 3b1e55e5
 					catalog := workloadmeta.NodeAgent
 					if config.GetBool("security_agent.remote_workloadmeta") {
 						catalog = workloadmeta.Remote

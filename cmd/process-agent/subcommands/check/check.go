// Unless explicitly stated otherwise all files in this repository are licensed
// under the Apache License Version 2.0.
// This product includes software developed at Datadog (https://www.datadoghq.com/).
// Copyright 2016-present Datadog, Inc.

//nolint:revive // TODO(PROC) Fix revive linter
package check

import (
	"encoding/json"
	"fmt"
	"os"
	"slices"
	"strings"
	"time"

	"github.com/fatih/color"
	"github.com/spf13/cobra"
	"go.uber.org/fx"

	"github.com/DataDog/agent-payload/v5/process"

	"github.com/DataDog/datadog-agent/cmd/process-agent/command"
	sysconfig "github.com/DataDog/datadog-agent/cmd/system-probe/config"
	"github.com/DataDog/datadog-agent/comp/core"
	"github.com/DataDog/datadog-agent/comp/core/config"
	log "github.com/DataDog/datadog-agent/comp/core/log/def"
	"github.com/DataDog/datadog-agent/comp/core/sysprobeconfig"
	"github.com/DataDog/datadog-agent/comp/core/tagger"
	"github.com/DataDog/datadog-agent/comp/core/tagger/taggerimpl"
	wmcatalog "github.com/DataDog/datadog-agent/comp/core/workloadmeta/collectors/catalog"
	workloadmeta "github.com/DataDog/datadog-agent/comp/core/workloadmeta/def"
	workloadmetafx "github.com/DataDog/datadog-agent/comp/core/workloadmeta/fx"
	"github.com/DataDog/datadog-agent/comp/forwarder/eventplatform/eventplatformimpl"
	"github.com/DataDog/datadog-agent/comp/forwarder/eventplatformreceiver/eventplatformreceiverimpl"
	hostMetadataUtils "github.com/DataDog/datadog-agent/comp/metadata/host/hostimpl/utils"
	"github.com/DataDog/datadog-agent/comp/networkpath/npcollector"
	"github.com/DataDog/datadog-agent/comp/networkpath/npcollector/npcollectorimpl"
	processComponent "github.com/DataDog/datadog-agent/comp/process"
	"github.com/DataDog/datadog-agent/comp/process/hostinfo"
	"github.com/DataDog/datadog-agent/comp/process/types"
	"github.com/DataDog/datadog-agent/pkg/process/checks"
	"github.com/DataDog/datadog-agent/pkg/util/fxutil"
	"github.com/DataDog/datadog-agent/pkg/version"
)

const defaultWaitInterval = time.Second

type CliParams struct {
	*command.GlobalParams
	checkName       string
	checkOutputJSON bool
	waitInterval    time.Duration
}

type Dependencies struct {
	fx.In

	CliParams *CliParams

	Config   config.Component
	Syscfg   sysprobeconfig.Component
	Log      log.Component
	Hostinfo hostinfo.Component
	// TODO: the tagger is used by the ContainerProvider, which is currently not a component so there is no direct
	// dependency on it. The ContainerProvider needs to be componentized so it can be injected and have fx manage its
	// lifecycle.
	Tagger       tagger.Component
	WorkloadMeta workloadmeta.Component
	NpCollector  npcollector.Component
	Checks       []types.CheckComponent `group:"check"`
}

func nextGroupID() func() int32 {
	var groupID int32
	return func() int32 {
		groupID++
		return groupID
	}
}

// Commands returns a slice of subcommands for the `check` command in the Process Agent
func Commands(globalParams *command.GlobalParams) []*cobra.Command {
	checkAllowlist := []string{"process", "rtprocess", "container", "rtcontainer", "connections", "process_discovery", "process_events"}
	return []*cobra.Command{MakeCommand(func() *command.GlobalParams {
		return &command.GlobalParams{
			ConfFilePath:         globalParams.ConfFilePath,
			ExtraConfFilePath:    globalParams.ExtraConfFilePath,
			SysProbeConfFilePath: globalParams.SysProbeConfFilePath,
			FleetPoliciesDirPath: globalParams.FleetPoliciesDirPath,
		}
	}, "check", checkAllowlist)}
}

func MakeCommand(globalParamsGetter func() *command.GlobalParams, name string, allowlist []string) *cobra.Command {
	cliParams := &CliParams{
		GlobalParams: globalParamsGetter(),
	}

	checkCmd := &cobra.Command{
		Use:   name,
		Short: "Run a specific check and print the results. Choose from: " + strings.Join(allowlist, ", "),

		Args: cobra.ExactArgs(1),
		RunE: func(_ *cobra.Command, args []string) error {
			cliParams.checkName = args[0]

			if !slices.Contains(allowlist, cliParams.checkName) {
				return fmt.Errorf("invalid check '%s'", cliParams.checkName)
			}

			bundleParams := command.GetCoreBundleParamsForOneShot(globalParamsGetter())

			// Disable logging if `--json` is specified. This way the check command will output proper json.
			if cliParams.checkOutputJSON {
				bundleParams.LogParams = log.ForOneShot(string(command.LoggerName), "off", true)
			}

			return fxutil.OneShot(RunCheckCmd,
				fx.Supply(cliParams, bundleParams),
				core.Bundle(),
				// Provide workloadmeta module

				// Provide eventplatformimpl module
				eventplatformreceiverimpl.Module(),
				eventplatformimpl.Module(eventplatformimpl.NewDefaultParams()),
				npcollectorimpl.Module(),
				// Provide the corresponding workloadmeta Params to configure the catalog
<<<<<<< HEAD
				fx.Provide(wmcatalog.GetCatalog),
				fx.Provide(func(config config.Component) workloadmeta.Params {
=======
				wmcatalog.GetCatalog(),
				workloadmetafx.ModuleWithProvider(func(config config.Component) workloadmeta.Params {
>>>>>>> 3b1e55e5

					var catalog workloadmeta.AgentType
					if config.GetBool("process_config.remote_workloadmeta") {
						catalog = workloadmeta.Remote
					} else {
						catalog = workloadmeta.ProcessAgent
					}

					return workloadmeta.Params{AgentType: catalog}
				}),

				// Provide tagger module
				taggerimpl.Module(),
				// Tagger must be initialized after agent config has been setup
				fx.Provide(func(c config.Component) tagger.Params {
					if c.GetBool("process_config.remote_tagger") {
						return tagger.NewNodeRemoteTaggerParams()
					}
					return tagger.NewTaggerParams()
				}),
				processComponent.Bundle(),
			)
		},
		SilenceUsage: true,
	}

	checkCmd.Flags().BoolVar(&cliParams.checkOutputJSON, "json", false, "Output check results in JSON")
	checkCmd.Flags().DurationVarP(&cliParams.waitInterval, "wait", "w", defaultWaitInterval, "How long to wait before running the check")

	return checkCmd
}

func RunCheckCmd(deps Dependencies) error {
	command.SetHostMountEnv(deps.Log)

	// Now that the logger is configured log host info
	deps.Log.Infof("running on platform: %s", hostMetadataUtils.GetPlatformName())
	agentVersion, _ := version.Agent()
	deps.Log.Infof("running version: %s", agentVersion.GetNumberAndPre())

	cleanups := make([]func(), 0)
	defer func() {
		for _, c := range cleanups {
			c()
		}
	}()

	names := make([]string, 0, len(deps.Checks))
	for _, checkComponent := range deps.Checks {
		ch := checkComponent.Object()

		names = append(names, ch.Name())

		_, processModuleEnabled := deps.Syscfg.SysProbeObject().EnabledModules[sysconfig.ProcessModule]
		cfg := &checks.SysProbeConfig{
			MaxConnsPerMessage:   deps.Syscfg.SysProbeObject().MaxConnsPerMessage,
			SystemProbeAddress:   deps.Syscfg.SysProbeObject().SocketAddress,
			ProcessModuleEnabled: processModuleEnabled,
		}

		if !matchingCheck(deps.CliParams.checkName, ch) {
			continue
		}

		if err := ch.Init(cfg, deps.Hostinfo.Object(), true); err != nil {
			return err
		}

		cleanups = append(cleanups, ch.Cleanup)
		return runCheck(deps.Log, deps.CliParams, ch)
	}
	return deps.Log.Errorf("invalid check '%s', choose from: %v", deps.CliParams.checkName, names)
}

func matchingCheck(checkName string, ch checks.Check) bool {
	if ch.SupportsRunOptions() {
		if checks.RTName(ch.Name()) == checkName {
			return true
		}
	}

	return ch.Name() == checkName
}

func runCheck(log log.Component, cliParams *CliParams, ch checks.Check) error {
	nextGroupID := nextGroupID()

	options := &checks.RunOptions{
		RunStandard: true,
		// disable chunking for all manual checks
		NoChunking: true,
	}

	if cliParams.checkName == checks.RTName(ch.Name()) {
		options.RunRealtime = true
	}

	// We need to run the check twice in order to initialize the stats
	// Rate calculations rely on having two datapoints
	if _, err := ch.Run(nextGroupID, options); err != nil {
		return fmt.Errorf("collection error: %s", err)
	}

	log.Infof("Waiting %s before running the check", cliParams.waitInterval.String())
	time.Sleep(cliParams.waitInterval)

	if !cliParams.checkOutputJSON {
		printResultsBanner(cliParams.checkName)
	}

	result, err := ch.Run(nextGroupID, options)
	if err != nil {
		return fmt.Errorf("collection error: %s", err)
	}

	var msgs []process.MessageBody

	switch {
	case result == nil:
		break
	case options != nil && options.RunRealtime:
		msgs = result.RealtimePayloads()
	default:
		msgs = result.Payloads()
	}

	return printResults(cliParams.checkName, msgs, cliParams.checkOutputJSON)
}

func printResultsBanner(name string) {
	fmt.Printf("-----------------------------\n\n")
	fmt.Printf("\nResults for check %s\n", name)
	fmt.Printf("-----------------------------\n\n")
}

func printResults(check string, msgs []process.MessageBody, checkOutputJSON bool) error {
	if checkOutputJSON {
		return printResultsJSON(msgs)
	}

	err := checks.HumanFormat(check, msgs, os.Stdout)
	switch err {
	case checks.ErrNoHumanFormat:
		fmt.Println(color.YellowString("Printing output in JSON format for %s\n", check))
		return printResultsJSON(msgs)
	default:
		return err
	}
}

func printResultsJSON(msgs []process.MessageBody) error {
	for _, m := range msgs {
		b, err := json.MarshalIndent(m, "", "  ")
		if err != nil {
			return fmt.Errorf("marshal error: %s", err)
		}
		fmt.Println(string(b))
	}
	return nil
}<|MERGE_RESOLUTION|>--- conflicted
+++ resolved
@@ -126,13 +126,8 @@
 				eventplatformimpl.Module(eventplatformimpl.NewDefaultParams()),
 				npcollectorimpl.Module(),
 				// Provide the corresponding workloadmeta Params to configure the catalog
-<<<<<<< HEAD
 				fx.Provide(wmcatalog.GetCatalog),
-				fx.Provide(func(config config.Component) workloadmeta.Params {
-=======
-				wmcatalog.GetCatalog(),
 				workloadmetafx.ModuleWithProvider(func(config config.Component) workloadmeta.Params {
->>>>>>> 3b1e55e5
 
 					var catalog workloadmeta.AgentType
 					if config.GetBool("process_config.remote_workloadmeta") {

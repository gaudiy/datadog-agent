--- conflicted
+++ resolved
@@ -12,7 +12,7 @@
   - $S3_CP_CMD $S3_PERMANENT_ARTIFACTS_URI/llc-$CLANG_LLVM_VER.${PACKAGE_ARCH} /tmp/system-probe/llc-bpf
   - cp $CI_PROJECT_DIR/minimized-btfs.tar.xz /tmp/system-probe/minimized-btfs.tar.xz
   - chmod 0744 /tmp/system-probe/clang-bpf /tmp/system-probe/llc-bpf
-  - inv -e omnibus.build --release-version "$RELEASE_VERSION" --major-version "$AGENT_MAJOR_VERSION" --python-runtimes "$PYTHON_RUNTIMES" --base-dir $OMNIBUS_BASE_DIR  ${USE_S3_CACHING} --skip-deps --go-mod-cache="$GOPATH/pkg/mod" --system-probe-bin=/tmp/system-probe --flavor "$FLAVOR" --config-directory "$CONFIG_DIR" --install-directory "$INSTALL_DIR"
+  - inv -e omnibus.build --fips-mode --release-version "$RELEASE_VERSION" --major-version "$AGENT_MAJOR_VERSION" --python-runtimes "$PYTHON_RUNTIMES" --base-dir $OMNIBUS_BASE_DIR  ${USE_S3_CACHING} --skip-deps --go-mod-cache="$GOPATH/pkg/mod" --system-probe-bin=/tmp/system-probe --flavor "$FLAVOR" --config-directory "$CONFIG_DIR" --install-directory "$INSTALL_DIR"
   - ls -la $OMNIBUS_PACKAGE_DIR
   - !reference [.upload_sbom_artifacts]
 
@@ -22,26 +22,7 @@
     - when: on_success
   stage: package_build
   script:
-<<<<<<< HEAD
-    - echo "About to build for $RELEASE_VERSION"
-    - !reference [.retrieve_linux_go_deps]
-    - !reference [.cache_omnibus_ruby_deps, setup]
-    # remove artifacts from previous pipelines that may come from the cache
-    - rm -rf $OMNIBUS_PACKAGE_DIR/*
-    # Artifacts and cache must live within project directory but we run omnibus in a neutral directory.
-    # Thus, we move the artifacts at the end in a gitlab-friendly dir.
-    - tar -xf $CI_PROJECT_DIR/sysprobe-build-outputs.tar.xz
-    - mkdir -p /tmp/system-probe
-    - $S3_CP_CMD $S3_PERMANENT_ARTIFACTS_URI/clang-$CLANG_LLVM_VER.${PACKAGE_ARCH} /tmp/system-probe/clang-bpf
-    - $S3_CP_CMD $S3_PERMANENT_ARTIFACTS_URI/llc-$CLANG_LLVM_VER.${PACKAGE_ARCH} /tmp/system-probe/llc-bpf
-    - cp $CI_PROJECT_DIR/minimized-btfs.tar.xz /tmp/system-probe/minimized-btfs.tar.xz
-    - chmod 0744 /tmp/system-probe/clang-bpf /tmp/system-probe/llc-bpf
-    - inv -e omnibus.build --fips-mode --release-version "$RELEASE_VERSION" --major-version "$AGENT_MAJOR_VERSION" --python-runtimes "$PYTHON_RUNTIMES" --base-dir $OMNIBUS_BASE_DIR  ${USE_S3_CACHING} --skip-deps --go-mod-cache="$GOPATH/pkg/mod" --system-probe-bin=/tmp/system-probe --flavor "$FLAVOR"
-    - ls -la $OMNIBUS_PACKAGE_DIR
-    - !reference [.upload_sbom_artifacts]
-=======
     - !reference [.agent_build_script]
->>>>>>> 456feb44
   variables:
     KUBERNETES_CPU_REQUEST: 16
     KUBERNETES_MEMORY_REQUEST: "32Gi"

--- conflicted
+++ resolved
@@ -308,22 +308,13 @@
   rules:
     !reference [.on_installer_or_e2e_changes_or_manual]
   needs:
-<<<<<<< HEAD
-    - build_e2e_test_binary
-    - deploy_deb_testing-i7_arm64
-    - deploy_deb_testing-i7_amd64
-    - deploy_rpm_testing-i7_arm64
-    - deploy_rpm_testing-i7_x64
-    - deploy_suse_rpm_testing-i7_arm64
-    - deploy_suse_rpm_testing-i7_x64
-=======
+    - build_e2e_test_binary
     - deploy_deb_testing-a7_arm64
     - deploy_deb_testing-a7_x64
     - deploy_rpm_testing-a7_arm64
     - deploy_rpm_testing-a7_x64
     - deploy_suse_rpm_testing_arm64-a7
     - deploy_suse_rpm_testing_x64-a7
->>>>>>> fa5ba1bb
     - qa_installer_oci
     - qa_agent_oci
   variables:

// Unless explicitly stated otherwise all files in this repository are licensed
// under the Apache License Version 2.0.
// This product includes software developed at Datadog (https://www.datadoghq.com/).
// Copyright 2023-present Datadog, Inc.

// Package demultiplexerimpl defines the aggregator demultiplexer
package demultiplexerimpl

import (
	"context"

	"go.uber.org/fx"

	demultiplexerComp "github.com/DataDog/datadog-agent/comp/aggregator/demultiplexer"
	"github.com/DataDog/datadog-agent/comp/aggregator/diagnosesendermanager"
	"github.com/DataDog/datadog-agent/comp/core/config"
	log "github.com/DataDog/datadog-agent/comp/core/log/def"
	"github.com/DataDog/datadog-agent/comp/core/status"
	"github.com/DataDog/datadog-agent/comp/forwarder/defaultforwarder"
	"github.com/DataDog/datadog-agent/comp/forwarder/eventplatform"
	orchestratorforwarder "github.com/DataDog/datadog-agent/comp/forwarder/orchestrator"
	"github.com/DataDog/datadog-agent/comp/serializer/compression"
	"github.com/DataDog/datadog-agent/pkg/aggregator"
	"github.com/DataDog/datadog-agent/pkg/aggregator/sender"
	"github.com/DataDog/datadog-agent/pkg/util/fxutil"
	"github.com/DataDog/datadog-agent/pkg/util/hostname"
)

// Module defines the fx options for this component.
func Module(params Params) fxutil.Module {
	return fxutil.Component(
		fx.Provide(newDemultiplexer),
		fx.Supply(params))
}

type dependencies struct {
	fx.In
	Lc                     fx.Lifecycle
	Config                 config.Component
	Log                    log.Component
	SharedForwarder        defaultforwarder.Component
	OrchestratorForwarder  orchestratorforwarder.Component
	EventPlatformForwarder eventplatform.Component
	CompressorFactory      compression.Factory
	Config                 config.Component

	Params Params
}

type demultiplexer struct {
	*aggregator.AgentDemultiplexer
}

type provides struct {
	fx.Out
	Comp demultiplexerComp.Component

	// Both demultiplexer.Component and diagnosesendermanager.Component expose a different instance of SenderManager.
	// It means that diagnosesendermanager.Component must not be used when there is demultiplexer.Component instance.
	//
	// newDemultiplexer returns both demultiplexer.Component and diagnosesendermanager.Component (Note: demultiplexer.Component
	// implements diagnosesendermanager.Component). This has the nice consequence of preventing having
	// demultiplexerimpl.Module and diagnosesendermanagerimpl.Module in the same fx.App because there would
	// be two ways to create diagnosesendermanager.Component.
	DiagnosticSenderManager diagnosesendermanager.Component
	SenderManager           sender.SenderManager
	StatusProvider          status.InformationProvider
	AggregatorDemultiplexer aggregator.Demultiplexer
}

func newDemultiplexer(deps dependencies) (provides, error) {
	hostnameDetected, err := hostname.Get(context.TODO())
	if err != nil {
		if deps.Params.continueOnMissingHostname {
			deps.Log.Warnf("Error getting hostname: %s", err)
			hostnameDetected = ""
		} else {
			return provides{}, deps.Log.Errorf("Error while getting hostname, exiting: %v", err)
		}
	}
<<<<<<< HEAD

	compressor := deps.CompressorFactory.NewCompressor(
		deps.Config.GetString("serializer_compressor_kind"),
		deps.Config.GetInt("serializer_zstd_compressor_level"),
		"serializer_compressor_kind",
		[]string{"zstd", "zlib", "nativezstd"},
	)

=======
	options := createAgentDemultiplexerOptions(deps.Config, deps.Params)
>>>>>>> 7b0d65fc
	agentDemultiplexer := aggregator.InitAndStartAgentDemultiplexer(
		deps.Log,
		deps.SharedForwarder,
		deps.OrchestratorForwarder,
		options,
		deps.EventPlatformForwarder,
		compressor,
		hostnameDetected)
	demultiplexer := demultiplexer{
		AgentDemultiplexer: agentDemultiplexer,
	}
	deps.Lc.Append(fx.Hook{OnStop: func(_ context.Context) error {
		agentDemultiplexer.Stop(true)
		return nil
	}})

	return provides{
		Comp:                    demultiplexer,
		DiagnosticSenderManager: demultiplexer,
		SenderManager:           demultiplexer,
		StatusProvider: status.NewInformationProvider(demultiplexerStatus{
			Log: deps.Log,
		}),
		AggregatorDemultiplexer: demultiplexer,
	}, nil
}

func createAgentDemultiplexerOptions(config config.Component, params Params) aggregator.AgentDemultiplexerOptions {
	options := aggregator.DefaultAgentDemultiplexerOptions()
	if params.useDogstatsdNoAggregationPipelineConfig {
		options.EnableNoAggregationPipeline = config.GetBool("dogstatsd_no_aggregation_pipeline")
	}

	// Override FlushInterval only if flushInterval is set by the user
	if v, ok := params.flushInterval.Get(); ok {
		options.FlushInterval = v
	}
	return options
}

// LazyGetSenderManager gets an instance of SenderManager lazily.
func (demux demultiplexer) LazyGetSenderManager() (sender.SenderManager, error) {
	return demux, nil
}<|MERGE_RESOLUTION|>--- conflicted
+++ resolved
@@ -42,7 +42,6 @@
 	OrchestratorForwarder  orchestratorforwarder.Component
 	EventPlatformForwarder eventplatform.Component
 	CompressorFactory      compression.Factory
-	Config                 config.Component
 
 	Params Params
 }
@@ -78,7 +77,6 @@
 			return provides{}, deps.Log.Errorf("Error while getting hostname, exiting: %v", err)
 		}
 	}
-<<<<<<< HEAD
 
 	compressor := deps.CompressorFactory.NewCompressor(
 		deps.Config.GetString("serializer_compressor_kind"),
@@ -87,9 +85,7 @@
 		[]string{"zstd", "zlib", "nativezstd"},
 	)
 
-=======
 	options := createAgentDemultiplexerOptions(deps.Config, deps.Params)
->>>>>>> 7b0d65fc
 	agentDemultiplexer := aggregator.InitAndStartAgentDemultiplexer(
 		deps.Log,
 		deps.SharedForwarder,

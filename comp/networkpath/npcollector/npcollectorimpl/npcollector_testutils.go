--- conflicted
+++ resolved
@@ -66,8 +66,6 @@
 		conns = append(conns, &model.Connection{
 			Laddr:     &model.Addr{Ip: fmt.Sprintf("10.0.0.%d", i), Port: int32(30000)},
 			Raddr:     &model.Addr{Ip: fmt.Sprintf("10.0.1.%d", i), Port: int32(80)},
-<<<<<<< HEAD
-=======
 			Direction: model.ConnectionDirection_outgoing,
 		})
 	}
@@ -85,7 +83,6 @@
 		conns = append(conns, &model.Connection{
 			Laddr:     &model.Addr{Ip: fmt.Sprintf("127.0.0.%d", i), Port: int32(30000)},
 			Raddr:     &model.Addr{Ip: randomPublicIP(), Port: int32(port)},
->>>>>>> 8f1d48e5
 			Direction: model.ConnectionDirection_outgoing,
 			Type:      connType,
 		})

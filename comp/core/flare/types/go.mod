module github.com/DataDog/datadog-agent/comp/core/flare/types

go 1.22.0

replace (
	github.com/DataDog/datadog-agent/comp/core/flare/builder => ../builder
	github.com/DataDog/datadog-agent/comp/def => ../../../def
)

require (
	github.com/DataDog/datadog-agent/comp/core/flare/builder v0.56.0
	go.uber.org/fx v1.18.2
)

require (
<<<<<<< HEAD
	github.com/DataDog/datadog-agent/comp/def v0.56.0 // indirect
=======
	github.com/DataDog/datadog-agent/comp/def v0.56.0-rc.3 // indirect
	github.com/davecgh/go-spew v1.1.1 // indirect
	github.com/pmezard/go-difflib v1.0.0 // indirect
	github.com/stretchr/testify v1.9.0 // indirect
>>>>>>> 8f1d48e5
	go.uber.org/atomic v1.7.0 // indirect
	go.uber.org/dig v1.17.0 // indirect
	go.uber.org/multierr v1.6.0 // indirect
	go.uber.org/zap v1.23.0 // indirect
	golang.org/x/sys v0.23.0 // indirect
	gopkg.in/yaml.v3 v3.0.1 // indirect
)<|MERGE_RESOLUTION|>--- conflicted
+++ resolved
@@ -13,14 +13,10 @@
 )
 
 require (
-<<<<<<< HEAD
-	github.com/DataDog/datadog-agent/comp/def v0.56.0 // indirect
-=======
 	github.com/DataDog/datadog-agent/comp/def v0.56.0-rc.3 // indirect
 	github.com/davecgh/go-spew v1.1.1 // indirect
 	github.com/pmezard/go-difflib v1.0.0 // indirect
 	github.com/stretchr/testify v1.9.0 // indirect
->>>>>>> 8f1d48e5
 	go.uber.org/atomic v1.7.0 // indirect
 	go.uber.org/dig v1.17.0 // indirect
 	go.uber.org/multierr v1.6.0 // indirect

// Unless explicitly stated otherwise all files in this repository are licensed
// under the Apache License Version 2.0.
// This product includes software developed at Datadog (https://www.datadoghq.com/).
// Copyright 2021-present Datadog, Inc.

package logsagentexporter

import (
	"context"
	"encoding/binary"
	"encoding/hex"
	"encoding/json"
	"fmt"
	"testing"

	"github.com/DataDog/datadog-agent/comp/otelcol/otlp/testutil"
	"github.com/DataDog/datadog-agent/pkg/logs/message"

	"github.com/stretchr/testify/assert"
	"github.com/stretchr/testify/require"
	"go.opentelemetry.io/collector/exporter/exportertest"
	"go.opentelemetry.io/collector/pdata/pcommon"
	"go.opentelemetry.io/collector/pdata/plog"
)

func TestLogsExporter(t *testing.T) {
	lr := testutil.GenerateLogsOneLogRecord()
	ld := lr.ResourceLogs().At(0).ScopeLogs().At(0).LogRecords().At(0)

	type args struct {
		ld            plog.Logs
		otelSource    string
		logSourceName string
	}
	tests := []struct {
		name         string
		args         args
		want         testutil.JSONLogs
		expectedTags [][]string
	}{
		{
			name: "message",
			args: args{
				ld:            lr,
				otelSource:    otelSource,
				logSourceName: LogSourceName,
			},

			want: testutil.JSONLogs{
				{
					"message":              ld.Body().AsString(),
					"app":                  "server",
					"instance_num":         "1",
					"@timestamp":           testutil.TestLogTime.Format("2006-01-02T15:04:05.000Z07:00"),
					"status":               "Info",
					"dd.span_id":           fmt.Sprintf("%d", spanIDToUint64(ld.SpanID())),
					"dd.trace_id":          fmt.Sprintf("%d", traceIDToUint64(ld.TraceID())),
					"otel.severity_text":   "Info",
					"otel.severity_number": "9",
					"otel.span_id":         spanIDToHexOrEmptyString(ld.SpanID()),
					"otel.trace_id":        traceIDToHexOrEmptyString(ld.TraceID()),
					"otel.timestamp":       fmt.Sprintf("%d", testutil.TestLogTime.UnixNano()),
					"resource-attr":        "resource-attr-val-1",
				},
			},
			expectedTags: [][]string{{"otel_source:datadog_agent"}},
		},
		{
			name: "message-attribute",
			args: args{
				ld: func() plog.Logs {
					lrr := testutil.GenerateLogsOneLogRecord()
					ldd := lrr.ResourceLogs().At(0).ScopeLogs().At(0).LogRecords().At(0)
					ldd.Attributes().PutStr("message", "hello")
					ldd.Attributes().PutStr("datadog.log.source", "custom_source")
					ldd.Attributes().PutStr("host.name", "test-host")
					return lrr
				}(),
				otelSource:    otelSource,
				logSourceName: LogSourceName,
			},

			want: testutil.JSONLogs{
				{
					"message":              "hello",
					"app":                  "server",
					"instance_num":         "1",
					"datadog.log.source":   "custom_source",
					"@timestamp":           testutil.TestLogTime.Format("2006-01-02T15:04:05.000Z07:00"),
					"status":               "Info",
					"dd.span_id":           fmt.Sprintf("%d", spanIDToUint64(ld.SpanID())),
					"dd.trace_id":          fmt.Sprintf("%d", traceIDToUint64(ld.TraceID())),
					"otel.severity_text":   "Info",
					"otel.severity_number": "9",
					"otel.span_id":         spanIDToHexOrEmptyString(ld.SpanID()),
					"otel.trace_id":        traceIDToHexOrEmptyString(ld.TraceID()),
					"otel.timestamp":       fmt.Sprintf("%d", testutil.TestLogTime.UnixNano()),
					"resource-attr":        "resource-attr-val-1",
					"host.name":            "test-host",
					"hostname":             "test-host",
				},
			},
			expectedTags: [][]string{{"otel_source:datadog_agent"}},
		},
		{
			name: "resource-attribute-source",
			args: args{
				ld: func() plog.Logs {
					l := testutil.GenerateLogsOneLogRecord()
					rl := l.ResourceLogs().At(0)
					resourceAttrs := rl.Resource().Attributes()
					resourceAttrs.PutStr("datadog.log.source", "custom_source_rattr")
					return l
				}(),
				otelSource:    otelSource,
				logSourceName: LogSourceName,
			},

			want: testutil.JSONLogs{
				{
					"message":              "This is a log message",
					"app":                  "server",
					"instance_num":         "1",
					"datadog.log.source":   "custom_source_rattr",
					"@timestamp":           testutil.TestLogTime.Format("2006-01-02T15:04:05.000Z07:00"),
					"status":               "Info",
					"dd.span_id":           fmt.Sprintf("%d", spanIDToUint64(ld.SpanID())),
					"dd.trace_id":          fmt.Sprintf("%d", traceIDToUint64(ld.TraceID())),
					"otel.severity_text":   "Info",
					"otel.severity_number": "9",
					"otel.span_id":         spanIDToHexOrEmptyString(ld.SpanID()),
					"otel.trace_id":        traceIDToHexOrEmptyString(ld.TraceID()),
					"otel.timestamp":       fmt.Sprintf("%d", testutil.TestLogTime.UnixNano()),
					"resource-attr":        "resource-attr-val-1",
				},
			},
			expectedTags: [][]string{{"otel_source:datadog_agent"}},
		},
		{
			name: "ddtags",
			args: args{
				ld: func() plog.Logs {
					lrr := testutil.GenerateLogsOneLogRecord()
					ldd := lrr.ResourceLogs().At(0).ScopeLogs().At(0).LogRecords().At(0)
					ldd.Attributes().PutStr("ddtags", "tag1:true")
					return lrr
				}(),
				otelSource:    otelSource,
				logSourceName: LogSourceName,
			},

			want: testutil.JSONLogs{
				{
					"message":              ld.Body().AsString(),
					"app":                  "server",
					"instance_num":         "1",
					"@timestamp":           testutil.TestLogTime.Format("2006-01-02T15:04:05.000Z07:00"),
					"status":               "Info",
					"dd.span_id":           fmt.Sprintf("%d", spanIDToUint64(ld.SpanID())),
					"dd.trace_id":          fmt.Sprintf("%d", traceIDToUint64(ld.TraceID())),
					"otel.severity_text":   "Info",
					"otel.severity_number": "9",
					"otel.span_id":         spanIDToHexOrEmptyString(ld.SpanID()),
					"otel.trace_id":        traceIDToHexOrEmptyString(ld.TraceID()),
					"otel.timestamp":       fmt.Sprintf("%d", testutil.TestLogTime.UnixNano()),
					"resource-attr":        "resource-attr-val-1",
				},
			},
			expectedTags: [][]string{{"tag1:true", "otel_source:datadog_agent"}},
		},
		{
			name: "ddtags submits same tags",
			args: args{
				ld: func() plog.Logs {
					lrr := testutil.GenerateLogsTwoLogRecordsSameResource()
					ldd := lrr.ResourceLogs().At(0).ScopeLogs().At(0).LogRecords().At(0)
					ldd.Attributes().PutStr("ddtags", "tag1:true")
					ldd2 := lrr.ResourceLogs().At(0).ScopeLogs().At(0).LogRecords().At(1)
					ldd2.Attributes().PutStr("ddtags", "tag1:true")
					return lrr
				}(),
				otelSource:    otelSource,
				logSourceName: LogSourceName,
			},

			want: testutil.JSONLogs{
				{
					"message":              ld.Body().AsString(),
					"app":                  "server",
					"instance_num":         "1",
					"@timestamp":           testutil.TestLogTime.Format("2006-01-02T15:04:05.000Z07:00"),
					"status":               "Info",
					"dd.span_id":           fmt.Sprintf("%d", spanIDToUint64(ld.SpanID())),
					"dd.trace_id":          fmt.Sprintf("%d", traceIDToUint64(ld.TraceID())),
					"otel.severity_text":   "Info",
					"otel.severity_number": "9",
					"otel.span_id":         spanIDToHexOrEmptyString(ld.SpanID()),
					"otel.trace_id":        traceIDToHexOrEmptyString(ld.TraceID()),
					"otel.timestamp":       fmt.Sprintf("%d", testutil.TestLogTime.UnixNano()),
					"resource-attr":        "resource-attr-val-1",
				},
				{
					"message":              "something happened",
					"env":                  "dev",
					"customer":             "acme",
					"@timestamp":           testutil.TestLogTime.Format("2006-01-02T15:04:05.000Z07:00"),
					"status":               "Info",
					"otel.severity_text":   "Info",
					"otel.severity_number": "9",
					"otel.timestamp":       fmt.Sprintf("%d", testutil.TestLogTime.UnixNano()),
					"resource-attr":        "resource-attr-val-1",
				},
			},
			expectedTags: [][]string{{"tag1:true", "otel_source:datadog_agent"}, {"tag1:true", "otel_source:datadog_agent"}},
		},
		{
			name: "ddtags submits different tags",
			args: args{
				ld: func() plog.Logs {
					lrr := testutil.GenerateLogsTwoLogRecordsSameResource()
					ldd := lrr.ResourceLogs().At(0).ScopeLogs().At(0).LogRecords().At(0)
					ldd.Attributes().PutStr("ddtags", "tag1:true")
					ldd2 := lrr.ResourceLogs().At(0).ScopeLogs().At(0).LogRecords().At(1)
					ldd2.Attributes().PutStr("ddtags", "tag2:true")
					return lrr
				}(),
				otelSource:    "datadog_exporter",
				logSourceName: "",
			},

			want: testutil.JSONLogs{
				{
					"message":              ld.Body().AsString(),
					"app":                  "server",
					"instance_num":         "1",
					"@timestamp":           testutil.TestLogTime.Format("2006-01-02T15:04:05.000Z07:00"),
					"status":               "Info",
					"dd.span_id":           fmt.Sprintf("%d", spanIDToUint64(ld.SpanID())),
					"dd.trace_id":          fmt.Sprintf("%d", traceIDToUint64(ld.TraceID())),
					"otel.severity_text":   "Info",
					"otel.severity_number": "9",
					"otel.span_id":         spanIDToHexOrEmptyString(ld.SpanID()),
					"otel.trace_id":        traceIDToHexOrEmptyString(ld.TraceID()),
					"otel.timestamp":       fmt.Sprintf("%d", testutil.TestLogTime.UnixNano()),
					"resource-attr":        "resource-attr-val-1",
				},
				{
					"message":              "something happened",
					"env":                  "dev",
					"customer":             "acme",
					"@timestamp":           testutil.TestLogTime.Format("2006-01-02T15:04:05.000Z07:00"),
					"status":               "Info",
					"otel.severity_text":   "Info",
					"otel.severity_number": "9",
					"otel.timestamp":       fmt.Sprintf("%d", testutil.TestLogTime.UnixNano()),
					"resource-attr":        "resource-attr-val-1",
				},
			},
			expectedTags: [][]string{{"tag1:true", "otel_source:datadog_exporter"}, {"tag2:true", "otel_source:datadog_exporter"}},
		},
	}
	for _, tt := range tests {
		t.Run(tt.name, func(t *testing.T) {
<<<<<<< HEAD
			testChannel := make(chan *message.Message, 10)
=======
			cfg := &struct{}{}

			testChannel := make(chan message.TimedMessage[*message.Message], 10)
>>>>>>> 3c512f11

			params := exportertest.NewNopSettings()
			f := NewFactory(testChannel)
			cfg := &Config{
				OtelSource:    tt.args.otelSource,
				LogSourceName: tt.args.logSourceName,
			}
			ctx := context.Background()
			exp, err := f.CreateLogsExporter(ctx, params, cfg)

			require.NoError(t, err)
			require.NoError(t, exp.ConsumeLogs(ctx, tt.args.ld))

			ans := testutil.JSONLogs{}
			for i := 0; i < len(tt.want); i++ {
				output := <-testChannel
				outputJSON := make(map[string]interface{})
<<<<<<< HEAD
				json.Unmarshal(output.GetContent(), &outputJSON)
				if src, ok := outputJSON["datadog.log.source"]; ok {
					assert.Equal(t, src, output.Origin.Source())
				} else {
					assert.Equal(t, tt.args.logSourceName, output.Origin.Source())
				}
				assert.Equal(t, tt.expectedTags[i], output.Origin.Tags(nil))
=======
				json.Unmarshal(output.Inner.GetContent(), &outputJSON)
				assert.Equal(t, logSourceName, output.Inner.Origin.Source())
				assert.Equal(t, tt.expectedTags[i], output.Inner.Origin.Tags(nil))
>>>>>>> 3c512f11
				ans = append(ans, outputJSON)
			}
			assert.Equal(t, tt.want, ans)
			close(testChannel)
		})
	}
}

// traceIDToUint64 converts 128bit traceId to 64 bit uint64
func traceIDToUint64(b [16]byte) uint64 {
	return binary.BigEndian.Uint64(b[len(b)-8:])
}

// spanIDToUint64 converts byte array to uint64
func spanIDToUint64(b [8]byte) uint64 {
	return binary.BigEndian.Uint64(b[:])
}

// spanIDToHexOrEmptyString returns a hex string from SpanID.
// An empty string is returned, if SpanID is empty.
func spanIDToHexOrEmptyString(id pcommon.SpanID) string {
	if id.IsEmpty() {
		return ""
	}
	return hex.EncodeToString(id[:])
}

// traceIDToHexOrEmptyString returns a hex string from TraceID.
// An empty string is returned, if TraceID is empty.
func traceIDToHexOrEmptyString(id pcommon.TraceID) string {
	if id.IsEmpty() {
		return ""
	}
	return hex.EncodeToString(id[:])
}<|MERGE_RESOLUTION|>--- conflicted
+++ resolved
@@ -261,13 +261,7 @@
 	}
 	for _, tt := range tests {
 		t.Run(tt.name, func(t *testing.T) {
-<<<<<<< HEAD
-			testChannel := make(chan *message.Message, 10)
-=======
-			cfg := &struct{}{}
-
 			testChannel := make(chan message.TimedMessage[*message.Message], 10)
->>>>>>> 3c512f11
 
 			params := exportertest.NewNopSettings()
 			f := NewFactory(testChannel)
@@ -285,7 +279,6 @@
 			for i := 0; i < len(tt.want); i++ {
 				output := <-testChannel
 				outputJSON := make(map[string]interface{})
-<<<<<<< HEAD
 				json.Unmarshal(output.GetContent(), &outputJSON)
 				if src, ok := outputJSON["datadog.log.source"]; ok {
 					assert.Equal(t, src, output.Origin.Source())
@@ -293,11 +286,6 @@
 					assert.Equal(t, tt.args.logSourceName, output.Origin.Source())
 				}
 				assert.Equal(t, tt.expectedTags[i], output.Origin.Tags(nil))
-=======
-				json.Unmarshal(output.Inner.GetContent(), &outputJSON)
-				assert.Equal(t, logSourceName, output.Inner.Origin.Source())
-				assert.Equal(t, tt.expectedTags[i], output.Inner.Origin.Tags(nil))
->>>>>>> 3c512f11
 				ans = append(ans, outputJSON)
 			}
 			assert.Equal(t, tt.want, ans)

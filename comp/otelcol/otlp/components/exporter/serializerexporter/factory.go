--- conflicted
+++ resolved
@@ -28,12 +28,8 @@
 type factory struct {
 	s          serializer.MetricSerializer
 	enricher   tagenricher
-<<<<<<< HEAD
 	hostGetter SourceProviderFunc
-=======
-	hostGetter sourceProviderFunc
 	statsIn    chan []byte
->>>>>>> 61b78433
 }
 
 type tagenricher interface {

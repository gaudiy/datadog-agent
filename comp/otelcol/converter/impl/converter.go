--- conflicted
+++ resolved
@@ -35,14 +35,9 @@
 	}, nil
 }
 
-<<<<<<< HEAD
-func (c *ddConverter) Convert(_ context.Context, conf *confmap.Conf) error {
-	c.addProvidedConf(conf)
-=======
 // Convert autoconfigures conf and stores both the provided and enhanced conf.
 func (c *ddConverter) Convert(_ context.Context, conf *confmap.Conf) error {
 	// c.addProvidedConf(conf)
->>>>>>> 63ed2d55
 
 	enhanceConfig(conf)
 

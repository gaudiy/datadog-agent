"""
Invoke entrypoint, import here all the tasks we want to make available
"""

from invoke import Collection, Task

from tasks import (
    agent,
    bench,
    buildimages,
    cluster_agent,
    cluster_agent_cloudfoundry,
    components,
    cws_instrumentation,
    devcontainer,
    diff,
    docker_tasks,
    docs,
    dogstatsd,
    ebpf,
    emacs,
    epforwarder,
    fakeintake,
    git,
    github_tasks,
    go_deps,
    installer,
    kmt,
    linter,
    modules,
    msi,
    new_e2e_tests,
    notify,
    omnibus,
    otel_agent,
    owners,
    package,
    pipeline,
    pre_commit,
    process_agent,
    release,
    rtloader,
    sds,
    security_agent,
    selinux,
    setup,
    system_probe,
    systray,
    trace_agent,
    vscode,
)
from tasks.build_tags import audit_tag_impact, print_default_build_tags
from tasks.components import lint_components, lint_fxutil_oneshot_test
from tasks.custom_task.custom_task import custom__call__
from tasks.fuzz import fuzz
from tasks.go import (
    check_go_mod_replaces,
    check_go_version,
    check_mod_tidy,
    create_module,
    deps,
    deps_vendored,
    generate_licenses,
    generate_protobuf,
    go_fix,
    internal_deps_checker,
    lint_licenses,
    reset,
    tidy,
    tidy_all,
)
<<<<<<< HEAD
from tasks.go_test import (
    check_otel_dependencies,
=======
from tasks.gotest import (
>>>>>>> fb139ec9
    codecov,
    e2e_tests,
    get_impacted_packages,
    get_modified_packages,
    integration_tests,
    lint_go,
    send_unit_tests_stats,
    test,
)
from tasks.install_tasks import download_tools, install_devcontainer_cli, install_shellcheck, install_tools
from tasks.junit_tasks import junit_upload
from tasks.libs.common.go_workspaces import handle_go_work
from tasks.show_linters_issues.show_linters_issues import show_linters_issues
from tasks.unit_tests import invoke_unit_tests
from tasks.update_go import go_version, update_go
from tasks.windows_resources import build_messagetable

Task.__call__ = custom__call__

# the root namespace
ns = Collection()

# add single tasks to the root
ns.add_task(test)
ns.add_task(codecov)
ns.add_task(integration_tests)
ns.add_task(deps)
ns.add_task(deps_vendored)
ns.add_task(lint_licenses)
ns.add_task(generate_licenses)
ns.add_task(lint_components)
ns.add_task(lint_fxutil_oneshot_test)
ns.add_task(generate_protobuf)
ns.add_task(reset)
ns.add_task(show_linters_issues)
ns.add_task(go_version)
ns.add_task(update_go)
ns.add_task(audit_tag_impact)
ns.add_task(print_default_build_tags)
ns.add_task(e2e_tests)
ns.add_task(install_shellcheck)
ns.add_task(install_devcontainer_cli)
ns.add_task(download_tools)
ns.add_task(install_tools)
ns.add_task(invoke_unit_tests)
ns.add_task(check_mod_tidy)
ns.add_task(check_go_mod_replaces)
<<<<<<< HEAD
ns.add_task(check_otel_dependencies)
=======
ns.add_task(tidy)
>>>>>>> fb139ec9
ns.add_task(tidy_all)
ns.add_task(internal_deps_checker)
ns.add_task(check_go_version)
ns.add_task(create_module)
ns.add_task(junit_upload)
ns.add_task(fuzz)
ns.add_task(go_fix)
ns.add_task(build_messagetable)
ns.add_task(get_impacted_packages)
ns.add_task(get_modified_packages)
ns.add_task(send_unit_tests_stats)
# To deprecate
ns.add_task(lint_go)

# add namespaced tasks to the root
ns.add_collection(agent)
ns.add_collection(buildimages)
ns.add_collection(cluster_agent)
ns.add_collection(cluster_agent_cloudfoundry)
ns.add_collection(components)
ns.add_collection(docs)
ns.add_collection(bench)
ns.add_collection(trace_agent)
ns.add_collection(docker_tasks, "docker")
ns.add_collection(dogstatsd)
ns.add_collection(ebpf)
ns.add_collection(emacs)
ns.add_collection(epforwarder)
ns.add_collection(go_deps)
ns.add_collection(linter)
ns.add_collection(msi)
ns.add_collection(git)
ns.add_collection(github_tasks, "github")
ns.add_collection(package)
ns.add_collection(pipeline)
ns.add_collection(notify)
ns.add_collection(otel_agent)
ns.add_collection(sds)
ns.add_collection(selinux)
ns.add_collection(setup)
ns.add_collection(systray)
ns.add_collection(release)
ns.add_collection(rtloader)
ns.add_collection(system_probe)
ns.add_collection(process_agent)
ns.add_collection(security_agent)
ns.add_collection(cws_instrumentation)
ns.add_collection(vscode)
ns.add_collection(new_e2e_tests)
ns.add_collection(fakeintake)
ns.add_collection(kmt)
ns.add_collection(diff)
ns.add_collection(installer)
ns.add_collection(owners)
ns.add_collection(modules)
ns.add_collection(pre_commit)
ns.add_collection(devcontainer)
ns.add_collection(omnibus)
ns.configure(
    {
        'run': {
            # this should stay, set the encoding explicitly so invoke doesn't
            # freak out if a command outputs unicode chars.
            'encoding': 'utf-8',
        }
    }
)

# disable go workspaces by default
handle_go_work()<|MERGE_RESOLUTION|>--- conflicted
+++ resolved
@@ -69,12 +69,8 @@
     tidy,
     tidy_all,
 )
-<<<<<<< HEAD
-from tasks.go_test import (
+from tasks.gotest import (
     check_otel_dependencies,
-=======
-from tasks.gotest import (
->>>>>>> fb139ec9
     codecov,
     e2e_tests,
     get_impacted_packages,
@@ -122,11 +118,8 @@
 ns.add_task(invoke_unit_tests)
 ns.add_task(check_mod_tidy)
 ns.add_task(check_go_mod_replaces)
-<<<<<<< HEAD
 ns.add_task(check_otel_dependencies)
-=======
 ns.add_task(tidy)
->>>>>>> fb139ec9
 ns.add_task(tidy_all)
 ns.add_task(internal_deps_checker)
 ns.add_task(check_go_version)

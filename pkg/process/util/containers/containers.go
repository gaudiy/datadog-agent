// Unless explicitly stated otherwise all files in this repository are licensed
// under the Apache License Version 2.0.
// This product includes software developed at Datadog (https://www.datadoghq.com/).
// Copyright 2016-present Datadog, Inc.

//nolint:revive // TODO(PROC) Fix revive linter
package containers

import (
	"sync"
	"time"

	model "github.com/DataDog/agent-payload/v5/process"

	"github.com/DataDog/datadog-agent/comp/core/tagger"
	"github.com/DataDog/datadog-agent/comp/core/tagger/types"
	workloadmeta "github.com/DataDog/datadog-agent/comp/core/workloadmeta/def"
	"github.com/DataDog/datadog-agent/pkg/util/containers"
	"github.com/DataDog/datadog-agent/pkg/util/containers/metrics"
	"github.com/DataDog/datadog-agent/pkg/util/containers/metrics/provider"
	"github.com/DataDog/datadog-agent/pkg/util/kubernetes"
	"github.com/DataDog/datadog-agent/pkg/util/log"
	"github.com/DataDog/datadog-agent/pkg/util/optional"
)

const (
	floatNanoseconds float64 = float64(time.Second)
)

// ContainerRateMetrics holds previous values for a container,
// in order to compute rates
type ContainerRateMetrics struct {
	ContainerStatsTimestamp time.Time
	NetworkStatsTimestamp   time.Time
	UserCPU                 float64
	SystemCPU               float64
	TotalCPU                float64
	IOReadBytes             float64
	IOWriteBytes            float64
	NetworkRcvdBytes        float64
	NetworkSentBytes        float64
	NetworkRcvdPackets      float64
	NetworkSentPackets      float64
}

// NullContainerRates can be safely used for containers that have no
// previous rate values stored (new containers)
var NullContainerRates = ContainerRateMetrics{
	UserCPU:   -1,
	SystemCPU: -1,
	TotalCPU:  -1,
}

var (
	initContainerProvider   sync.Once
	sharedContainerProvider ContainerProvider
)

// ContainerProvider defines the interface for a container metrics provider
type ContainerProvider interface {
	GetContainers(cacheValidity time.Duration, previousContainers map[string]*ContainerRateMetrics) ([]*model.Container, map[string]*ContainerRateMetrics, map[int]string, error)
	GetPidToCid(cacheValidity time.Duration) map[int]string
}

// InitSharedContainerProvider init shared ContainerProvider
func InitSharedContainerProvider(wmeta workloadmeta.Component, tagger tagger.Component) ContainerProvider {
	initContainerProvider.Do(func() {
		sharedContainerProvider = NewDefaultContainerProvider(wmeta, tagger)
	})
	return sharedContainerProvider
}

// GetSharedContainerProvider returns a shared ContainerProvider
func GetSharedContainerProvider() (ContainerProvider, error) {
	if sharedContainerProvider == nil {
		return nil, log.Errorf("Shared container provider not initialized")
	}
	return sharedContainerProvider, nil
}

// containerProvider provides data about containers usable by process-agent
type containerProvider struct {
	metricsProvider metrics.Provider
	metadataStore   workloadmeta.Component
	filter          *containers.Filter
	tagger          tagger.Component
}

// NewContainerProvider returns a ContainerProvider instance
func NewContainerProvider(provider metrics.Provider, metadataStore workloadmeta.Component, filter *containers.Filter, tagger tagger.Component) ContainerProvider {
	return &containerProvider{
		metricsProvider: provider,
		metadataStore:   metadataStore,
		filter:          filter,
		tagger:          tagger,
	}
}

// NewDefaultContainerProvider returns a ContainerProvider built with default metrics provider and metadata provider
func NewDefaultContainerProvider(wmeta workloadmeta.Component, tagger tagger.Component) ContainerProvider {
	containerFilter, err := containers.GetSharedMetricFilter()
	if err != nil {
		log.Warnf("Can't get container include/exclude filter, no filtering will be applied: %v", err)
	}

	// TODO(components): stop relying on globals and use injected components instead whenever possible.
	return NewContainerProvider(metrics.GetProvider(optional.NewOption(wmeta)), wmeta, containerFilter, tagger)
}

// GetContainers returns containers found on the machine
func (p *containerProvider) GetContainers(cacheValidity time.Duration, previousContainers map[string]*ContainerRateMetrics) ([]*model.Container, map[string]*ContainerRateMetrics, map[int]string, error) {
	containersMetadata := p.metadataStore.ListContainersWithFilter(workloadmeta.GetRunningContainers)

	processContainers := make([]*model.Container, 0)
	rateStats := make(map[string]*ContainerRateMetrics)
	pidToCid := make(map[int]string)
	for _, container := range containersMetadata {
		var annotations map[string]string
		if pod, err := p.metadataStore.GetKubernetesPodForContainer(container.ID); err == nil {
			annotations = pod.Annotations
		}

		if p.filter != nil && p.filter.IsExcluded(annotations, container.Name, container.Image.Name, container.Labels[kubernetes.CriContainerNamespaceLabel]) {
			continue
		}

		if container.Runtime == workloadmeta.ContainerRuntimeGarden && len(container.CollectorTags) == 0 {
			log.Debugf("No tags found for garden container: %s, skipping", container.ID)
			continue
		}

<<<<<<< HEAD
		entityID := types.NewEntityID(types.ContainerID, container.ID).String()
		tags, err := p.tagger.Tag(entityID, types.HighCardinality)
=======
		entityID := types.NewEntityID(types.ContainerID, container.ID)
		tags, err := tagger.Tag(entityID, types.HighCardinality)
>>>>>>> 515b9066
		if err != nil {
			log.Debugf("Could not collect tags for container %q, err: %v", container.ID[:12], err)
		}
		tags = append(tags, container.CollectorTags...)

		outPreviousStats := NullContainerRates
		// Name and Image fields exist but are never filled
		processContainer := &model.Container{
			Type:       convertContainerRuntime(container.Runtime),
			Id:         container.ID,
			Started:    container.State.StartedAt.Unix(),
			Created:    container.State.CreatedAt.Unix(),
			Tags:       tags,
			State:      convertContainerStatus(container.State.Status),
			Health:     convertHealthStatus(container.State.Health),
			Addresses:  computeContainerAddrs(container),
			RepoDigest: container.Image.RepoDigest,
		}

		// Always adding container if we have metadata as we do want to report containers without stats
		processContainers = append(processContainers, processContainer)

		// Gathering container & network statistics
		previousContainerRates := previousContainers[container.ID]
		if previousContainerRates == nil {
			previousContainerRates = &NullContainerRates
		}

		collector := p.metricsProvider.GetCollector(provider.NewRuntimeMetadata(
			string(container.Runtime),
			string(container.RuntimeFlavor),
		))
		if collector == nil {
			log.Infof("No metrics collector available for runtime: %s, skipping container: %s", container.Runtime, container.ID)
			continue
		}

		containerStats, err := collector.GetContainerStats(container.Namespace, container.ID, cacheValidity)
		if err != nil || containerStats == nil {
			log.Debugf("Container stats for: %+v not available, err: %v", container, err)
			// If main container stats are missing, we skip the container
			continue
		}
		computeContainerStats(container, containerStats, previousContainerRates, &outPreviousStats, processContainer)

		// Building PID to CID mapping for NPM
		pids, err := collector.GetPIDs(container.Namespace, container.ID, cacheValidity)
		if err == nil && pids != nil {
			for _, pid := range pids {
				pidToCid[pid] = container.ID
			}
		} else {
			log.Debugf("PIDs for: %+v not available, err: %v", container, err)
		}

		containerNetworkStats, err := collector.GetContainerNetworkStats(container.Namespace, container.ID, cacheValidity)
		if err != nil {
			log.Debugf("Container network stats for: %+v not available, err: %v", container, err)
		}
		computeContainerNetworkStats(containerNetworkStats, previousContainerRates, &outPreviousStats, processContainer)

		// Storing previous stats
		rateStats[processContainer.Id] = &outPreviousStats
	}

	return processContainers, rateStats, pidToCid, nil
}

// GetPidToCid returns containers found on the machine
func (p *containerProvider) GetPidToCid(cacheValidity time.Duration) map[int]string {
	containersMetadata := p.metadataStore.ListContainersWithFilter(workloadmeta.GetRunningContainers)
	pidToCid := make(map[int]string)
	for _, container := range containersMetadata {
		var annotations map[string]string
		if pod, err := p.metadataStore.GetKubernetesPodForContainer(container.ID); err == nil {
			annotations = pod.Annotations
		}

		if p.filter != nil && p.filter.IsExcluded(annotations, container.Name, container.Image.Name, container.Labels[kubernetes.CriContainerNamespaceLabel]) {
			continue
		}

		collector := p.metricsProvider.GetCollector(provider.NewRuntimeMetadata(
			string(container.Runtime),
			string(container.RuntimeFlavor),
		))
		if collector == nil {
			log.Infof("No metrics collector available for runtime: %s, skipping container: %s", container.Runtime, container.ID)
			continue
		}

		// Building PID to CID mapping for NPM and Language Detection
		pids, err := collector.GetPIDs(container.Namespace, container.ID, cacheValidity)
		if err == nil && pids != nil {
			for _, pid := range pids {
				pidToCid[pid] = container.ID
			}
		} else {
			log.Debugf("PIDs for: %+v not available, err: %v", container, err)
		}
	}

	return pidToCid
}

func computeContainerStats(container *workloadmeta.Container, inStats *metrics.ContainerStats, previousStats, outPreviousStats *ContainerRateMetrics, outStats *model.Container) {
	if inStats == nil {
		return
	}

	// All collectors should provide timestamped data, logging to trace these issues
	if inStats.Timestamp.IsZero() {
		log.Debug("Missing timestamp in container stats - use current timestamp")
		inStats.Timestamp = time.Now()
	}
	outPreviousStats.ContainerStatsTimestamp = inStats.Timestamp

	if inStats.CPU != nil {
		outPreviousStats.TotalCPU = statValue(inStats.CPU.Total, -1)
		outPreviousStats.UserCPU = statValue(inStats.CPU.User, -1)
		outPreviousStats.SystemCPU = statValue(inStats.CPU.System, -1)

		outStats.TotalPct = float32(cpuRatePctValue(outPreviousStats.TotalCPU, previousStats.TotalCPU, inStats.Timestamp, previousStats.ContainerStatsTimestamp))
		outStats.UserPct = float32(cpuRatePctValue(outPreviousStats.UserCPU, previousStats.UserCPU, inStats.Timestamp, previousStats.ContainerStatsTimestamp))
		outStats.SystemPct = float32(cpuRatePctValue(outPreviousStats.SystemCPU, previousStats.SystemCPU, inStats.Timestamp, previousStats.ContainerStatsTimestamp))
		outStats.CpuUsageNs = float32(cpuRateValue(outPreviousStats.TotalCPU, previousStats.TotalCPU, inStats.Timestamp, previousStats.ContainerStatsTimestamp))

		// We only emit limit if it was not defaulted
		if !inStats.CPU.DefaultedLimit {
			outStats.CpuLimit = float32(statValue(inStats.CPU.Limit, 0))
		}

		// Values taken from container manifest
		outStats.CpuRequest = float32(statValue(container.Resources.CPURequest, 0))
	}

	if inStats.Memory != nil {
		outStats.MemoryLimit = uint64(statValue(inStats.Memory.Limit, 0))
		outStats.MemCache = uint64(statValue(inStats.Memory.Cache, 0))
		outStats.MemRss = uint64(statValue(inStats.Memory.RSS, 0))
		outStats.MemUsage = uint64(statValue(inStats.Memory.UsageTotal, 0))

		// On Linux OOM Killer (memory limit) uses ~WorkingSet, on Windows it's CommitBytes
		if inStats.Memory.WorkingSet != nil {
			outStats.MemAccounted = uint64(*inStats.Memory.WorkingSet)
		} else if inStats.Memory.CommitBytes != nil {
			outStats.MemAccounted = uint64(*inStats.Memory.CommitBytes)
		}

		// Values taken from container manifest
		if container.Resources.MemoryRequest != nil {
			outStats.MemoryRequest = *container.Resources.MemoryRequest
		}
	}

	if inStats.PID != nil {
		outStats.ThreadCount = uint64(statValue(inStats.PID.ThreadCount, 0))
		outStats.ThreadLimit = uint64(statValue(inStats.PID.ThreadLimit, 0))
	}

	if inStats.IO != nil {
		outPreviousStats.IOReadBytes = statValue(inStats.IO.ReadBytes, 0)
		outPreviousStats.IOWriteBytes = statValue(inStats.IO.WriteBytes, 0)

		outStats.Rbps = float32(rateValue(outPreviousStats.IOReadBytes, previousStats.IOReadBytes, inStats.Timestamp, previousStats.ContainerStatsTimestamp))
		outStats.Wbps = float32(rateValue(outPreviousStats.IOWriteBytes, previousStats.IOWriteBytes, inStats.Timestamp, previousStats.ContainerStatsTimestamp))
	}
}

func computeContainerNetworkStats(inStats *metrics.ContainerNetworkStats, previousStats, outPreviousStats *ContainerRateMetrics, outStats *model.Container) {
	if inStats == nil {
		return
	}

	// All collectors should provide timestamped data, logging to trace these issues
	if inStats.Timestamp.IsZero() {
		log.Debug("Missing timestamp in container stats - use current timestamp")
		inStats.Timestamp = time.Now()
	}
	outPreviousStats.NetworkStatsTimestamp = inStats.Timestamp

	outPreviousStats.NetworkRcvdBytes = statValue(inStats.BytesRcvd, 0)
	outPreviousStats.NetworkSentBytes = statValue(inStats.BytesSent, 0)
	outPreviousStats.NetworkRcvdPackets = statValue(inStats.PacketsRcvd, 0)
	outPreviousStats.NetworkSentPackets = statValue(inStats.PacketsSent, 0)

	outStats.NetRcvdBps = float32(rateValue(outPreviousStats.NetworkRcvdBytes, previousStats.NetworkRcvdBytes, inStats.Timestamp, previousStats.NetworkStatsTimestamp))
	outStats.NetSentBps = float32(rateValue(outPreviousStats.NetworkSentBytes, previousStats.NetworkSentBytes, inStats.Timestamp, previousStats.NetworkStatsTimestamp))
	outStats.NetRcvdPs = float32(rateValue(outPreviousStats.NetworkRcvdPackets, previousStats.NetworkRcvdPackets, inStats.Timestamp, previousStats.NetworkStatsTimestamp))
	outStats.NetSentPs = float32(rateValue(outPreviousStats.NetworkSentPackets, previousStats.NetworkSentPackets, inStats.Timestamp, previousStats.NetworkStatsTimestamp))
}

func computeContainerAddrs(container *workloadmeta.Container) []*model.ContainerAddr {
	if len(container.NetworkIPs) == 0 || len(container.Ports) == 0 {
		return nil
	}

	addrs := make([]*model.ContainerAddr, 0, len(container.NetworkIPs)*len(container.Ports))
	for _, containerIP := range container.NetworkIPs {
		for _, port := range container.Ports {
			addrs = append(addrs, &model.ContainerAddr{
				Ip:       containerIP,
				Port:     int32(port.Port),
				Protocol: model.ConnectionType(model.ConnectionType_value[port.Protocol]),
			})
		}
	}
	return addrs
}

func convertContainerRuntime(runtime workloadmeta.ContainerRuntime) string {
	// ECSFargate is special and used to be mapped to "ECS"
	if runtime == workloadmeta.ContainerRuntimeECSFargate {
		return "ECS"
	}

	return string(runtime)
}

func convertHealthStatus(health workloadmeta.ContainerHealth) model.ContainerHealth {
	// This works because unknown keys will return 0 (which is unknown)
	return model.ContainerHealth(model.ContainerHealth_value[string(health)])
}

func convertContainerStatus(status workloadmeta.ContainerStatus) model.ContainerState {
	if status == workloadmeta.ContainerStatusStopped {
		return model.ContainerState_exited
	}

	return model.ContainerState(model.ContainerState_value[string(status)])
}

func statValue(val *float64, def float64) float64 {
	if val != nil {
		return *val
	}

	return def
}

func cpuRateValue(current, previous float64, currentTs, previousTs time.Time) float64 {
	if current == -1 || previous == -1 {
		return -1
	}

	return rateValue(current, previous, currentTs, previousTs)
}

func cpuRatePctValue(current, previous float64, currentTs, previousTs time.Time) float64 {
	if current == -1 || previous == -1 {
		return -1
	}

	return 100 * rateValue(current, previous, currentTs, previousTs) / floatNanoseconds
}

func rateValue(current, previous float64, currentTs, previousTs time.Time) float64 {
	if previousTs.IsZero() {
		return 0
	}

	timeDiff := currentTs.Sub(previousTs).Seconds()
	if timeDiff <= 0 {
		return 0
	}

	valueDiff := current - previous
	if valueDiff <= 0 {
		return 0
	}

	return valueDiff / timeDiff
}<|MERGE_RESOLUTION|>--- conflicted
+++ resolved
@@ -129,13 +129,8 @@
 			continue
 		}
 
-<<<<<<< HEAD
-		entityID := types.NewEntityID(types.ContainerID, container.ID).String()
+		entityID := types.NewEntityID(types.ContainerID, container.ID)
 		tags, err := p.tagger.Tag(entityID, types.HighCardinality)
-=======
-		entityID := types.NewEntityID(types.ContainerID, container.ID)
-		tags, err := tagger.Tag(entityID, types.HighCardinality)
->>>>>>> 515b9066
 		if err != nil {
 			log.Debugf("Could not collect tags for container %q, err: %v", container.ID[:12], err)
 		}

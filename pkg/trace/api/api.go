// Unless explicitly stated otherwise all files in this repository are licensed
// under the Apache License Version 2.0.
// This product includes software developed at Datadog (https://www.datadoghq.com/).
// Copyright 2016-present Datadog, Inc.

package api

import (
	"bytes"
	"context"
	"encoding/json"
	"expvar"
	"fmt"
	"io"
	"io/ioutil"
	stdlog "log"
	"math"
	"mime"
	"net"
	"net/http"
	"net/http/pprof"
	"os"
	"runtime"
	"sort"
	"strconv"
	"strings"
	"sync"
	"time"

	"github.com/tinylib/msgp/msgp"

	"github.com/DataDog/datadog-agent/pkg/trace/api/apiutil"
	"github.com/DataDog/datadog-agent/pkg/trace/appsec"
	"github.com/DataDog/datadog-agent/pkg/trace/config"
	"github.com/DataDog/datadog-agent/pkg/trace/config/features"
	"github.com/DataDog/datadog-agent/pkg/trace/info"
	"github.com/DataDog/datadog-agent/pkg/trace/log"
	"github.com/DataDog/datadog-agent/pkg/trace/metrics"
	"github.com/DataDog/datadog-agent/pkg/trace/metrics/timing"
	"github.com/DataDog/datadog-agent/pkg/trace/pb"
	"github.com/DataDog/datadog-agent/pkg/trace/sampler"
	"github.com/DataDog/datadog-agent/pkg/trace/watchdog"
)

var bufferPool = sync.Pool{
	New: func() interface{} {
		return new(bytes.Buffer)
	},
}

func getBuffer() *bytes.Buffer {
	buffer := bufferPool.Get().(*bytes.Buffer)
	buffer.Reset()
	return buffer
}

func putBuffer(buffer *bytes.Buffer) {
	bufferPool.Put(buffer)
}

// HTTPReceiver is a collector that uses HTTP protocol and just holds
// a chan where the spans received are sent one by one
type HTTPReceiver struct {
	Stats       *info.ReceiverStats
	RateLimiter *rateLimiter

	out            chan *Payload
	conf           *config.AgentConfig
	dynConf        *sampler.DynamicConfig
	server         *http.Server
	statsProcessor StatsProcessor
	appsecHandler  http.Handler

	rateLimiterResponse int // HTTP status code when refusing

	wg   sync.WaitGroup // waits for all requests to be processed
	exit chan struct{}
}

// NewHTTPReceiver returns a pointer to a new HTTPReceiver
func NewHTTPReceiver(conf *config.AgentConfig, dynConf *sampler.DynamicConfig, out chan *Payload, statsProcessor StatsProcessor) *HTTPReceiver {
	rateLimiterResponse := http.StatusOK
	if features.Has("429") {
		rateLimiterResponse = http.StatusTooManyRequests
	}
	appsecHandler, err := appsec.NewIntakeReverseProxy(conf)
	if err != nil {
		log.Errorf("Could not instantiate AppSec: %v", err)
	}
	return &HTTPReceiver{
		Stats:       info.NewReceiverStats(),
		RateLimiter: newRateLimiter(),

		out:            out,
		statsProcessor: statsProcessor,
		conf:           conf,
		dynConf:        dynConf,
		appsecHandler:  appsecHandler,

		rateLimiterResponse: rateLimiterResponse,

		exit: make(chan struct{}),
	}
}

func (r *HTTPReceiver) buildMux() *http.ServeMux {
	mux := http.NewServeMux()

	hash, infoHandler := r.makeInfoHandler()
	r.attachDebugHandlers(mux)
	for _, e := range endpoints {
		if e.IsEnabled != nil && !e.IsEnabled(r.conf) {
			continue
		}
		mux.Handle(e.Pattern, replyWithVersion(hash, e.Handler(r)))
	}
	mux.HandleFunc("/info", infoHandler)

	return mux
}

// replyWithVersion returns an http.Handler which calls h with an addition of some
// HTTP headers containing version and state information.
func replyWithVersion(hash string, h http.Handler) http.Handler {
	return http.HandlerFunc(func(w http.ResponseWriter, r *http.Request) {
		w.Header().Set("Datadog-Agent-Version", info.Version)
		w.Header().Set("Datadog-Agent-State", hash)
		h.ServeHTTP(w, r)
	})
}

// Start starts doing the HTTP server and is ready to receive traces
func (r *HTTPReceiver) Start() {
	if r.conf.ReceiverPort == 0 {
		log.Debug("HTTP receiver disabled by config (apm_config.receiver_port: 0).")
		return
	}

	timeout := 5 * time.Second
	if r.conf.ReceiverTimeout > 0 {
		timeout = time.Duration(r.conf.ReceiverTimeout) * time.Second
	}
	httpLogger := log.NewThrottled(5, 10*time.Second) // limit to 5 messages every 10 seconds
	r.server = &http.Server{
		ReadTimeout:  timeout,
		WriteTimeout: timeout,
		ErrorLog:     stdlog.New(httpLogger, "http.Server: ", 0),
<<<<<<< HEAD
		Handler:      mux,
		ConnContext:  connContext,
=======
		Handler:      r.buildMux(),
>>>>>>> b9768bc8
	}

	addr := fmt.Sprintf("%s:%d", r.conf.ReceiverHost, r.conf.ReceiverPort)
	ln, err := r.listenTCP(addr)
	if err != nil {
		killProcess("Error creating tcp listener: %v", err)
	}
	go func() {
		defer watchdog.LogOnPanic()
		if err := r.server.Serve(ln); err != nil && err != http.ErrServerClosed {
			log.Errorf("Could not start HTTP server: %v. HTTP receiver disabled.", err)
		}
	}()
	log.Infof("Listening for traces at http://%s", addr)

	if path := r.conf.ReceiverSocket; path != "" {
		ln, err := r.listenUnix(path)
		if err != nil {
			killProcess("Error creating UDS listener: %v", err)
		}
		go func() {
			defer watchdog.LogOnPanic()
			if err := r.server.Serve(ln); err != nil && err != http.ErrServerClosed {
				log.Errorf("Could not start UDS server: %v. UDS receiver disabled.", err)
			}
		}()
		log.Infof("Listening for traces at unix://%s", path)
	}

	if path := r.conf.WindowsPipeName; path != "" {
		pipepath := `\\.\pipe\` + path
		bufferSize := r.conf.PipeBufferSize
		secdec := r.conf.PipeSecurityDescriptor
		ln, err := listenPipe(pipepath, secdec, bufferSize)
		if err != nil {
			killProcess("Error creating %q named pipe: %v", pipepath, err)
		}
		go func() {
			defer watchdog.LogOnPanic()
			if err := r.server.Serve(ln); err != nil && err != http.ErrServerClosed {
				log.Errorf("Could not start Windows Pipes server: %v. Windows Pipes receiver disabled.", err)
			}
		}()
		log.Infof("Listening for traces on Windowes pipe %q. Security descriptor is %q", pipepath, secdec)
	}

	go r.RateLimiter.Run()

	go func() {
		defer watchdog.LogOnPanic()
		r.loop()
	}()
}

func (r *HTTPReceiver) attachDebugHandlers(mux *http.ServeMux) {
	mux.HandleFunc("/debug/pprof/", pprof.Index)
	mux.HandleFunc("/debug/pprof/cmdline", pprof.Cmdline)
	mux.HandleFunc("/debug/pprof/profile", pprof.Profile)
	mux.HandleFunc("/debug/pprof/symbol", pprof.Symbol)
	mux.HandleFunc("/debug/pprof/trace", pprof.Trace)

	mux.HandleFunc("/debug/blockrate", func(w http.ResponseWriter, r *http.Request) {
		// this endpoint calls runtime.SetBlockProfileRate(v), where v is an optional
		// query string parameter defaulting to 10000 (1 sample per 10μs blocked).
		rate := 10000
		v := r.URL.Query().Get("v")
		if v != "" {
			n, err := strconv.Atoi(v)
			if err != nil {
				http.Error(w, "v must be an integer", http.StatusBadRequest)
				return
			}
			rate = n
		}
		runtime.SetBlockProfileRate(rate)
		fmt.Fprintf(w, "Block profile rate set to %d. It will automatically be disabled again after calling /debug/pprof/block\n", rate)
	})

	mux.HandleFunc("/debug/pprof/block", func(w http.ResponseWriter, r *http.Request) {
		// serve the block profile and reset the rate to 0.
		pprof.Handler("block").ServeHTTP(w, r)
		runtime.SetBlockProfileRate(0)
	})

	mux.Handle("/debug/vars", http.HandlerFunc(func(w http.ResponseWriter, req *http.Request) {
		// allow the GUI to call this endpoint so that the status can be reported
		w.Header().Set("Access-Control-Allow-Origin", "http://127.0.0.1:"+r.conf.GUIPort)
		expvar.Handler().ServeHTTP(w, req)
	}))
}

// listenUnix returns a net.Listener listening on the given "unix" socket path.
func (r *HTTPReceiver) listenUnix(path string) (net.Listener, error) {
	fi, err := os.Stat(path)
	if err == nil {
		// already exists
		if fi.Mode()&os.ModeSocket == 0 {
			return nil, fmt.Errorf("cannot reuse %q; not a unix socket", path)
		}
		if err := os.Remove(path); err != nil {
			return nil, fmt.Errorf("unable to remove stale socket: %v", err)
		}
	}
	ln, err := net.Listen("unix", path)
	if err != nil {
		return nil, err
	}
	if err := os.Chmod(path, 0o722); err != nil {
		return nil, fmt.Errorf("error setting socket permissions: %v", err)
	}
	return NewMeasuredListener(ln, "uds_connections"), err
}

// listenTCP creates a new net.Listener on the provided TCP address.
func (r *HTTPReceiver) listenTCP(addr string) (net.Listener, error) {
	tcpln, err := net.Listen("tcp", addr)
	if err != nil {
		return nil, err
	}
	if climit := r.conf.ConnectionLimit; climit > 0 {
		ln, err := newRateLimitedListener(tcpln, climit)
		go func() {
			defer watchdog.LogOnPanic()
			ln.Refresh(climit)
		}()
		return ln, err
	}
	return NewMeasuredListener(tcpln, "tcp_connections"), err
}

// Stop stops the receiver and shuts down the HTTP server.
func (r *HTTPReceiver) Stop() error {
	if r.conf.ReceiverPort == 0 {
		return nil
	}
	r.exit <- struct{}{}
	<-r.exit

	r.RateLimiter.Stop()

	expiry := time.Now().Add(5 * time.Second) // give it 5 seconds
	ctx, cancel := context.WithDeadline(context.Background(), expiry)
	defer cancel()
	if err := r.server.Shutdown(ctx); err != nil {
		return err
	}
	r.wg.Wait()
	close(r.out)
	return nil
}

func (r *HTTPReceiver) handleWithVersion(v Version, f func(Version, http.ResponseWriter, *http.Request)) http.HandlerFunc {
	return func(w http.ResponseWriter, req *http.Request) {
		if mediaType := getMediaType(req); mediaType == "application/msgpack" && (v == v01 || v == v02) {
			// msgpack is only supported for versions >= v0.3
			httpFormatError(w, v, fmt.Errorf("unsupported media type: %q", mediaType))
			return
		}

		// TODO(x): replace with http.MaxBytesReader?
		req.Body = apiutil.NewLimitedReader(req.Body, r.conf.MaxRequestBytes)

		f(v, w, req)
	}
}

var errInvalidHeaderTraceCountValue = fmt.Errorf("%q header value is not a number", headerTraceCount)

func traceCount(req *http.Request) (int64, error) {
	str := req.Header.Get(headerTraceCount)
	if str == "" {
		return 0, fmt.Errorf("HTTP header %q not found", headerTraceCount)
	}
	n, err := strconv.Atoi(str)
	if err != nil {
		return 0, errInvalidHeaderTraceCountValue
	}
	return int64(n), nil
}

const (
	// headerTraceCount is the header client implementation should fill
	// with the number of traces contained in the payload.
	headerTraceCount = "X-Datadog-Trace-Count"

	// headerContainerID specifies the name of the header which contains the ID of the
	// container where the request originated.
	headerContainerID = "Datadog-Container-ID"

	// headerLang specifies the name of the header which contains the language from
	// which the traces originate.
	headerLang = "Datadog-Meta-Lang"

	// headerLangVersion specifies the name of the header which contains the origin
	// language's version.
	headerLangVersion = "Datadog-Meta-Lang-Version"

	// headerLangInterpreter specifies the name of the HTTP header containing information
	// about the language interpreter, where applicable.
	headerLangInterpreter = "Datadog-Meta-Lang-Interpreter"

	// headerLangInterpreterVendor specifies the name of the HTTP header containing information
	// about the language interpreter vendor, where applicable.
	headerLangInterpreterVendor = "Datadog-Meta-Lang-Interpreter-Vendor"

	// headerTracerVersion specifies the name of the header which contains the version
	// of the tracer sending the payload.
	headerTracerVersion = "Datadog-Meta-Tracer-Version"

	// headerComputedTopLevel specifies that the client has marked top-level spans, when set.
	// Any non-empty value will mean 'yes'.
	headerComputedTopLevel = "Datadog-Client-Computed-Top-Level"

	// headerComputedStats specifies whether the client has computed stats so that the agent
	// doesn't have to.
	headerComputedStats = "Datadog-Client-Computed-Stats"

	// headderDroppedP0Traces contains the number of P0 trace chunks dropped by the client.
	// This value is used to adjust priority rates computed by the agent.
	headerDroppedP0Traces = "Datadog-Client-Dropped-P0-Traces"

	// headderDroppedP0Spans contains the number of P0 spans dropped by the client.
	// This value is used for metrics and could be used in the future to adjust priority rates.
	headerDroppedP0Spans = "Datadog-Client-Dropped-P0-Spans"

	// headerRatesPayloadVersion contains the version of sampling rates.
	// If both agent and client have the same version, the agent won't return rates in API response.
	headerRatesPayloadVersion = "Datadog-Rates-Payload-Version"

	// tagContainersTags specifies the name of the tag which holds key/value
	// pairs representing information about the container (Docker, EC2, etc).
	tagContainersTags = "_dd.tags.container"
)

// TagStats returns the stats and tags coinciding with the information found in header.
// For more information, check the "Datadog-Meta-*" HTTP headers defined in this file.
func (r *HTTPReceiver) TagStats(v Version, header http.Header) *info.TagStats {
	return r.tagStats(v, header)
}

func (r *HTTPReceiver) tagStats(v Version, header http.Header) *info.TagStats {
	return r.Stats.GetTagStats(info.Tags{
		Lang:            header.Get(headerLang),
		LangVersion:     header.Get(headerLangVersion),
		Interpreter:     header.Get(headerLangInterpreter),
		LangVendor:      header.Get(headerLangInterpreterVendor),
		TracerVersion:   header.Get(headerTracerVersion),
		EndpointVersion: string(v),
	})
}

// decodeTracerPayload decodes the payload in http request `req`.
// - tp is the decoded payload
// - ranHook reports whether the decoder was able to run the pb.MetaHook
// - err is the first error encountered
func decodeTracerPayload(v Version, req *http.Request, ts *info.TagStats) (tp *pb.TracerPayload, ranHook bool, err error) {
	switch v {
	case v01:
		var spans []pb.Span
		if err = json.NewDecoder(req.Body).Decode(&spans); err != nil {
			return nil, false, err
		}
		return &pb.TracerPayload{
			LanguageName:    ts.Lang,
			LanguageVersion: ts.LangVersion,
			ContainerID:     getContainerID(req),
			Chunks:          traceChunksFromSpans(spans),
			TracerVersion:   ts.TracerVersion,
		}, false, nil
	case v05:
		buf := getBuffer()
		defer putBuffer(buf)
		if _, err = io.Copy(buf, req.Body); err != nil {
			return nil, false, err
		}
		var traces pb.Traces
		err = traces.UnmarshalMsgDictionary(buf.Bytes())
		return &pb.TracerPayload{
			LanguageName:    ts.Lang,
			LanguageVersion: ts.LangVersion,
			ContainerID:     getContainerID(req),
			Chunks:          traceChunksFromTraces(traces),
			TracerVersion:   ts.TracerVersion,
		}, true, err
	case V07:
		buf := getBuffer()
		defer putBuffer(buf)
		if _, err = io.Copy(buf, req.Body); err != nil {
			return nil, false, err
		}
		var tracerPayload pb.TracerPayload
		_, err = tracerPayload.UnmarshalMsg(buf.Bytes())
		return &tracerPayload, true, err
	default:
		var traces pb.Traces
		if ranHook, err = decodeRequest(req, &traces); err != nil {
			return nil, false, err
		}
		return &pb.TracerPayload{
			LanguageName:    ts.Lang,
			LanguageVersion: ts.LangVersion,
			ContainerID:     getContainerID(req),
			Chunks:          traceChunksFromTraces(traces),
			TracerVersion:   ts.TracerVersion,
		}, ranHook, nil
	}
}

// replyOK replies to the given http.ReponseWriter w based on the endpoint version, with either status 200/OK
// or with a list of rates by service. It returns the number of bytes written along with reporting if the operation
// was successful.
func (r *HTTPReceiver) replyOK(req *http.Request, v Version, w http.ResponseWriter) (n uint64, ok bool) {
	switch v {
	case v01, v02, v03:
		return httpOK(w)
	default:
		ratesVersion := req.Header.Get(headerRatesPayloadVersion)
		return httpRateByService(ratesVersion, w, r.dynConf)
	}
}

// rateLimited reports whether n number of traces should be rejected by the API.
func (r *HTTPReceiver) rateLimited(n int64) bool {
	if n == 0 {
		return false
	}
	if r.conf.MaxMemory == 0 && r.conf.MaxCPU == 0 {
		// rate limiting is off
		return false
	}
	return !r.RateLimiter.Permits(n)
}

// StatsProcessor implementations are able to process incoming client stats.
type StatsProcessor interface {
	// ProcessStats takes a stats payload and consumes it. It is considered to be originating
	// from the given lang.
	ProcessStats(p pb.ClientStatsPayload, lang, tracerVersion string)
}

// handleStats handles incoming stats payloads.
func (r *HTTPReceiver) handleStats(w http.ResponseWriter, req *http.Request) {
	defer timing.Since("datadog.trace_agent.receiver.stats_process_ms", time.Now())

	ts := r.tagStats(V07, req.Header)
	rd := apiutil.NewLimitedReader(req.Body, r.conf.MaxRequestBytes)
	req.Header.Set("Accept", "application/msgpack")
	var in pb.ClientStatsPayload
	if err := msgp.Decode(rd, &in); err != nil {
		httpDecodingError(err, []string{"handler:stats", "codec:msgpack", "v:v0.6"}, w)
		return
	}

	metrics.Count("datadog.trace_agent.receiver.stats_payload", 1, ts.AsTags(), 1)
	metrics.Count("datadog.trace_agent.receiver.stats_bytes", rd.Count, ts.AsTags(), 1)
	metrics.Count("datadog.trace_agent.receiver.stats_buckets", int64(len(in.Stats)), ts.AsTags(), 1)

	r.statsProcessor.ProcessStats(in, req.Header.Get(headerLang), req.Header.Get(headerTracerVersion))
}

// handleTraces knows how to handle a bunch of traces
func (r *HTTPReceiver) handleTraces(v Version, w http.ResponseWriter, req *http.Request) {
	ts := r.tagStats(v, req.Header)
	tracen, err := traceCount(req)
	if err == nil && r.rateLimited(tracen) {
		// this payload can not be accepted
		io.Copy(ioutil.Discard, req.Body) //nolint:errcheck
		w.WriteHeader(r.rateLimiterResponse)
		r.replyOK(req, v, w)
		ts.PayloadRefused.Inc()
		return
	}
	if err == errInvalidHeaderTraceCountValue {
		log.Errorf("Failed to count traces: %s", err)
	}

	start := time.Now()
	tp, ranHook, err := decodeTracerPayload(v, req, ts)
	defer func(err error) {
		tags := append(ts.AsTags(), fmt.Sprintf("success:%v", err == nil))
		metrics.Histogram("datadog.trace_agent.receiver.serve_traces_ms", float64(time.Since(start))/float64(time.Millisecond), tags, 1)
	}(err)
	if err != nil {
		httpDecodingError(err, []string{"handler:traces", fmt.Sprintf("v:%s", v)}, w)
		switch err {
		case apiutil.ErrLimitedReaderLimitReached:
			ts.TracesDropped.PayloadTooLarge.Add(tracen)
		case io.EOF, io.ErrUnexpectedEOF, msgp.ErrShortBytes:
			ts.TracesDropped.EOF.Add(tracen)
		default:
			if err, ok := err.(net.Error); ok && err.Timeout() {
				ts.TracesDropped.Timeout.Add(tracen)
			} else {
				ts.TracesDropped.DecodingError.Add(tracen)
			}
		}
		log.Errorf("Cannot decode %s traces payload: %v", v, err)
		return
	}
	if !ranHook {
		// The decoder of this request did not run the pb.MetaHook. The user is either using
		// a deprecated endpoint or Content-Type, or, a new decoder was implemented and the
		// the hook was not added.
		log.Debug("Decoded the request without running pb.MetaHook. If this is a newly implemented endpoint, please make sure to run it!")
		if _, ok := pb.MetaHook(); ok {
			log.Warn("Received request on deprecated API endpoint or Content-Type. Performance is degraded. If you think this is an error, please contact support with this message.")
			runMetaHook(tp.Chunks)
		}
	}
	if n, ok := r.replyOK(req, v, w); ok {
		tags := append(ts.AsTags(), "endpoint:traces_"+string(v))
		metrics.Histogram("datadog.trace_agent.receiver.rate_response_bytes", float64(n), tags, 1)
	}

	ts.TracesReceived.Add(int64(len(tp.Chunks)))
	ts.TracesBytes.Add(req.Body.(*apiutil.LimitedReader).Count)
	ts.PayloadAccepted.Inc()

	if ctags := getContainerTags(r.conf.ContainerTags, tp.ContainerID); ctags != "" {
		if tp.Tags == nil {
			tp.Tags = make(map[string]string)
		}
		tp.Tags[tagContainersTags] = ctags
	}

	payload := &Payload{
		Source:                 ts,
		TracerPayload:          tp,
		ClientComputedTopLevel: req.Header.Get(headerComputedTopLevel) != "",
		ClientComputedStats:    req.Header.Get(headerComputedStats) != "",
		ClientDroppedP0s:       droppedTracesFromHeader(req.Header, ts),
	}

	select {
	case r.out <- payload:
		// ok
	default:
		// channel blocked, add a goroutine to ensure we never drop
		r.wg.Add(1)
		go func() {
			metrics.Count("datadog.trace_agent.receiver.queued_send", 1, nil, 1)
			defer func() {
				r.wg.Done()
				watchdog.LogOnPanic()
			}()
			r.out <- payload
		}()
	}
}

// runMetaHook runs the pb.MetaHook on all spans from traces.
func runMetaHook(chunks []*pb.TraceChunk) {
	hook, ok := pb.MetaHook()
	if !ok {
		return
	}
	for _, chunk := range chunks {
		for _, span := range chunk.Spans {
			for k, v := range span.Meta {
				if newv := hook(k, v); newv != v {
					span.Meta[k] = newv
				}
			}
		}
	}
}

func droppedTracesFromHeader(h http.Header, ts *info.TagStats) int64 {
	var dropped int64
	if v := h.Get(headerDroppedP0Traces); v != "" {
		count, err := strconv.ParseInt(v, 10, 64)
		if err == nil {
			dropped = count
			ts.ClientDroppedP0Traces.Add(count)
		}
	}
	if v := h.Get(headerDroppedP0Spans); v != "" {
		count, err := strconv.ParseInt(v, 10, 64)
		if err == nil {
			ts.ClientDroppedP0Spans.Add(count)
		}
	}
	return dropped
}

// handleServices handle a request with a list of several services
func (r *HTTPReceiver) handleServices(v Version, w http.ResponseWriter, req *http.Request) {
	httpOK(w)

	// Do nothing, services are no longer being sent to Datadog as of July 2019
	// and are now automatically extracted from traces.
}

// loop periodically submits stats about the receiver to statsd
func (r *HTTPReceiver) loop() {
	defer close(r.exit)

	var lastLog time.Time
	accStats := info.NewReceiverStats()

	t := time.NewTicker(10 * time.Second)
	defer t.Stop()
	tw := time.NewTicker(r.conf.WatchdogInterval)
	defer tw.Stop()

	for {
		select {
		case <-r.exit:
			return
		case now := <-tw.C:
			r.watchdog(now)
		case now := <-t.C:
			metrics.Gauge("datadog.trace_agent.heartbeat", 1, nil, 1)
			metrics.Gauge("datadog.trace_agent.receiver.out_chan_fill", float64(len(r.out))/float64(cap(r.out)), nil, 1)

			// We update accStats with the new stats we collected
			accStats.Acc(r.Stats)

			// Publish the stats accumulated during the last flush
			r.Stats.Publish()

			// We reset the stats accumulated during the last 10s.
			r.Stats.Reset()

			if now.Sub(lastLog) >= time.Minute {
				// We expose the stats accumulated to expvar
				info.UpdateReceiverStats(accStats)

				accStats.LogStats()

				// We reset the stats accumulated during the last minute
				accStats.Reset()
				lastLog = now

				// Also publish rates by service (they are updated by receiver)
				rates := r.dynConf.RateByService.GetNewState("").Rates
				info.UpdateRateByService(rates)
			}
		}
	}
}

// killProcess exits the process with the given msg; replaced in tests.
var killProcess = func(format string, a ...interface{}) {
	log.Criticalf(format, a...)
	os.Exit(1)
}

// watchdog checks the trace-agent's heap and CPU usage and updates the rate limiter using a correct
// sampling rate to maintain resource usage within set thresholds. These thresholds are defined by
// the configuration MaxMemory and MaxCPU. If these values are 0, all limits are disabled and the rate
// limiter will accept everything.
func (r *HTTPReceiver) watchdog(now time.Time) {
	wi := watchdog.Info{
		Mem: watchdog.Mem(),
		CPU: watchdog.CPU(now),
	}
	rateMem := 1.0
	if r.conf.MaxMemory > 0 {
		if current, allowed := float64(wi.Mem.Alloc), r.conf.MaxMemory*1.5; current > allowed {
			// This is a safety mechanism: if the agent is using more than 1.5x max. memory, there
			// is likely a leak somewhere; we'll kill the process to avoid polluting host memory.
			metrics.Count("datadog.trace_agent.receiver.oom_kill", 1, nil, 1)
			metrics.Flush()
			log.Criticalf("Killing process. Memory threshold exceeded: %.2fM / %.2fM", current/1024/1024, allowed/1024/1024)
			killProcess("OOM")
		}
		rateMem = computeRateLimitingRate(r.conf.MaxMemory, float64(wi.Mem.Alloc), r.RateLimiter.RealRate())
		if rateMem < 1 {
			log.Warnf("Memory threshold exceeded (apm_config.max_memory: %.0f bytes): %d", r.conf.MaxMemory, wi.Mem.Alloc)
		}
	}
	rateCPU := 1.0
	if r.conf.MaxCPU > 0 {
		rateCPU = computeRateLimitingRate(r.conf.MaxCPU, wi.CPU.UserAvg, r.RateLimiter.RealRate())
		if rateCPU < 1 {
			log.Warnf("CPU threshold exceeded (apm_config.max_cpu_percent: %.0f): %.0f", r.conf.MaxCPU*100, wi.CPU.UserAvg*100)
		}
	}

	r.RateLimiter.SetTargetRate(math.Min(rateCPU, rateMem))

	stats := r.RateLimiter.Stats()

	info.UpdateRateLimiter(*stats)
	info.UpdateWatchdogInfo(wi)

	metrics.Gauge("datadog.trace_agent.heap_alloc", float64(wi.Mem.Alloc), nil, 1)
	metrics.Gauge("datadog.trace_agent.cpu_percent", wi.CPU.UserAvg*100, nil, 1)
	metrics.Gauge("datadog.trace_agent.receiver.ratelimit", stats.TargetRate, nil, 1)
}

// Languages returns the list of the languages used in the traces the agent receives.
func (r *HTTPReceiver) Languages() string {
	// We need to use this map because we can have several tags for a same language.
	langs := make(map[string]bool)
	str := []string{}

	r.Stats.RLock()
	for tags := range r.Stats.Stats {
		if _, ok := langs[tags.Lang]; !ok {
			str = append(str, tags.Lang)
			langs[tags.Lang] = true
		}
	}
	r.Stats.RUnlock()

	sort.Strings(str)
	return strings.Join(str, "|")
}

// decodeRequest decodes the payload in http request `req` into `dest`.
// It handles only v02, v03, v04 requests.
// - ranHook reports whether the decoder was able to run the pb.MetaHook
// - err is the first error encountered
func decodeRequest(req *http.Request, dest *pb.Traces) (ranHook bool, err error) {
	switch mediaType := getMediaType(req); mediaType {
	case "application/msgpack":
		buf := getBuffer()
		defer putBuffer(buf)
		_, err = io.Copy(buf, req.Body)
		if err != nil {
			return false, err
		}
		_, err = dest.UnmarshalMsg(buf.Bytes())
		return true, err
	case "application/json":
		fallthrough
	case "text/json":
		fallthrough
	case "":
		err = json.NewDecoder(req.Body).Decode(&dest)
		return false, err
	default:
		// do our best
		if err1 := json.NewDecoder(req.Body).Decode(&dest); err1 != nil {
			buf := getBuffer()
			defer putBuffer(buf)
			_, err2 := io.Copy(buf, req.Body)
			if err2 != nil {
				return false, err2
			}
			_, err2 = dest.UnmarshalMsg(buf.Bytes())
			return true, err2
		}
		return false, nil
	}
}

func traceChunksFromSpans(spans []pb.Span) []*pb.TraceChunk {
	traceChunks := []*pb.TraceChunk{}
	byID := make(map[uint64][]*pb.Span)
	for _, s := range spans {
		byID[s.TraceID] = append(byID[s.TraceID], &s)
	}
	for _, t := range byID {
		traceChunks = append(traceChunks, &pb.TraceChunk{
			Priority: int32(sampler.PriorityNone),
			Spans:    t,
		})
	}
	return traceChunks
}

func traceChunksFromTraces(traces pb.Traces) []*pb.TraceChunk {
	traceChunks := make([]*pb.TraceChunk, 0, len(traces))
	for _, trace := range traces {
		traceChunks = append(traceChunks, &pb.TraceChunk{
			Priority: int32(sampler.PriorityNone),
			Spans:    trace,
		})
	}

	return traceChunks
}

// getContainerTag returns container and orchestrator tags belonging to containerID. If containerID
// is empty or no tags are found, an empty string is returned.
func getContainerTags(fn func(string) ([]string, error), containerID string) string {
	if containerID == "" {
		return ""
	}
	if fn == nil {
		log.Warn("ContainerTags not configured")
		return ""
	}
	list, err := fn(containerID)
	if err != nil {
		log.Tracef("Getting container tags for ID %q: %v", containerID, err)
		return ""
	}
	log.Tracef("Getting container tags for ID %q: %v", containerID, list)
	return strings.Join(list, ",")
}

// getMediaType attempts to return the media type from the Content-Type MIME header. If it fails
// it returns the default media type "application/json".
func getMediaType(req *http.Request) string {
	mt, _, err := mime.ParseMediaType(req.Header.Get("Content-Type"))
	if err != nil {
		log.Debugf(`Error parsing media type: %v, assuming "application/json"`, err)
		return "application/json"
	}
	return mt
}<|MERGE_RESOLUTION|>--- conflicted
+++ resolved
@@ -145,12 +145,8 @@
 		ReadTimeout:  timeout,
 		WriteTimeout: timeout,
 		ErrorLog:     stdlog.New(httpLogger, "http.Server: ", 0),
-<<<<<<< HEAD
-		Handler:      mux,
+		Handler:      r.buildMux(),
 		ConnContext:  connContext,
-=======
-		Handler:      r.buildMux(),
->>>>>>> b9768bc8
 	}
 
 	addr := fmt.Sprintf("%s:%d", r.conf.ReceiverHost, r.conf.ReceiverPort)

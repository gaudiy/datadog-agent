--- conflicted
+++ resolved
@@ -271,9 +271,6 @@
 	// just counting number of requests could give false results if first endpoint
 	// was called twice
 	if endpointCalled.Load() != 5 {
-<<<<<<< HEAD
-		t.Fatalf("calling multiple backends failed")
-=======
 		t.Fatalf("calling multiple backends failed %v", endpointCalled.Load())
 	}
 }
@@ -395,7 +392,6 @@
 		mux.ServeHTTP(rec, req)
 
 		assert.Equal(testReq.res, recordedStatusCode(rec))
->>>>>>> 8f1d48e5
 	}
 }
 

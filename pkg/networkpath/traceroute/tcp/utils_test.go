// Unless explicitly stated otherwise all files in this repository are licensed
// under the Apache License Version 2.0.
// This product includes software developed at Datadog (https://www.datadoghq.com/).
// Copyright 2016-present Datadog, Inc.

<<<<<<< HEAD
=======
//go:build test

>>>>>>> 838c8e55
package tcp

import (
	"context"
	"errors"
	"net"
	"reflect"
	"strings"
	"testing"
	"time"

	"github.com/google/gopacket"
	"github.com/google/gopacket/layers"
	"github.com/stretchr/testify/assert"
	"github.com/stretchr/testify/require"
	"golang.org/x/net/ipv4"
)

var (
	srcIP = net.ParseIP("1.2.3.4")
	dstIP = net.ParseIP("5.6.7.8")
)

type (
	mockRawConn struct {
		setReadDeadlineErr error
		readDeadline       time.Time

		readTimeoutCount int
		readFromErr      error
		header           *ipv4.Header
		payload          []byte
		cm               *ipv4.ControlMessage

		writeDelay time.Duration
		writeToErr error
	}

	mockTimeoutErr string
)

func Test_handlePackets(t *testing.T) {
	tt := []struct {
		description string
		// input
		ctxTimeout time.Duration
		conn       rawConnWrapper
		listener   string
		localIP    net.IP
		localPort  uint16
		remoteIP   net.IP
		remotePort uint16
		seqNum     uint32
		// output
		expectedIP       net.IP
		expectedPort     uint16
		expectedTypeCode layers.ICMPv4TypeCode
		errMsg           string
	}{
		{
			description: "canceled context returns canceledErr",
			ctxTimeout:  300 * time.Millisecond,
			conn: &mockRawConn{
				readTimeoutCount: 100,
				readFromErr:      errors.New("bad test error"),
			},
			errMsg: "canceled",
		},
		{
			description: "set timeout error returns an error",
			ctxTimeout:  300 * time.Millisecond,
			conn: &mockRawConn{
				setReadDeadlineErr: errors.New("good test error"),
				readTimeoutCount:   100,
				readFromErr:        errors.New("bad error"),
			},
			errMsg: "good test error",
		},
		{
			description: "non-timeout read error returns an error",
			ctxTimeout:  1 * time.Second,
			conn: &mockRawConn{
				readFromErr: errors.New("test read error"),
			},
			errMsg: "test read error",
		},
		{
			description: "invalid listener returns unsupported listener",
			ctxTimeout:  1 * time.Second,
			conn: &mockRawConn{
				header:  &ipv4.Header{},
				payload: nil,
			},
			listener: "invalid",
			errMsg:   "unsupported",
		},
		{
			description: "failed ICMP parsing eventuallly returns cancel timeout",
			ctxTimeout:  500 * time.Millisecond,
			conn: &mockRawConn{
				header:  &ipv4.Header{},
				payload: nil,
			},
			listener: "icmp",
			errMsg:   "canceled",
		},
		{
			description: "failed TCP parsing eventuallly returns cancel timeout",
			ctxTimeout:  500 * time.Millisecond,
			conn: &mockRawConn{
				header:  &ipv4.Header{},
				payload: nil,
			},
			listener: "tcp",
			errMsg:   "canceled",
		},
	}

	for _, test := range tt {
		t.Run(test.description, func(t *testing.T) {
			ctx, cancel := context.WithTimeout(context.Background(), test.ctxTimeout)
			defer cancel()
			actualIP, actualPort, actualTypeCode, err := handlePackets(ctx, test.conn, test.listener, test.localIP, test.localPort, test.remoteIP, test.remotePort, test.seqNum)
			if test.errMsg != "" {
				require.Error(t, err)
				assert.True(t, strings.Contains(err.Error(), test.errMsg))
				return
			}
			require.NoError(t, err)
			assert.Truef(t, test.expectedIP.Equal(actualIP), "mismatch source IPs: expected %s, got %s", test.expectedIP.String(), actualIP.String())
			assert.Equal(t, test.expectedPort, actualPort)
			assert.Equal(t, test.expectedTypeCode, actualTypeCode)
		})
	}
}

func Test_parseICMP(t *testing.T) {
	innerSrcIP := net.ParseIP("10.0.0.1")
	innerDstIP := net.ParseIP("192.168.1.1")
	ipv4Header := createMockIPv4Header(srcIP, dstIP, 1)
	icmpLayer := createMockICMPLayer(layers.ICMPv4CodeTTLExceeded)
	innerIPv4Layer := createMockIPv4Layer(innerSrcIP, innerDstIP, layers.IPProtocolTCP)
	innerTCPLayer := createMockTCPLayer(12345, 443, 28394, 12737, true, true, true)

	tt := []struct {
		description string
		inHeader    *ipv4.Header
		inPayload   []byte
		expected    *icmpResponse
		errMsg      string
	}{
		{
			description: "empty IPv4 layer should return an error",
			inHeader:    &ipv4.Header{},
			inPayload:   []byte{},
			expected:    nil,
			errMsg:      "invalid IP header for ICMP packet",
		},
		{
			description: "missing ICMP layer should return an error",
			inHeader:    ipv4Header,
			inPayload:   []byte{},
			expected:    nil,
			errMsg:      "failed to decode ICMP packet",
		},
		{
			description: "missing inner layers should return an error",
			inHeader:    ipv4Header,
			inPayload:   createMockICMPPacket(icmpLayer, nil, nil, false),
			expected:    nil,
			errMsg:      "failed to decode inner ICMP payload",
		},
		{
			description: "ICMP packet with partial TCP header should create icmpResponse",
			inHeader:    ipv4Header,
			inPayload:   createMockICMPPacket(icmpLayer, innerIPv4Layer, innerTCPLayer, true),
			expected: &icmpResponse{
				SrcIP:        srcIP,
				DstIP:        dstIP,
				InnerSrcIP:   innerSrcIP,
				InnerDstIP:   innerDstIP,
				InnerSrcPort: 12345,
				InnerDstPort: 443,
				InnerSeqNum:  28394,
			},
			errMsg: "",
		},
		{
			description: "full ICMP packet should create icmpResponse",
			inHeader:    ipv4Header,
			inPayload:   createMockICMPPacket(icmpLayer, innerIPv4Layer, innerTCPLayer, true),
			expected: &icmpResponse{
				SrcIP:        srcIP,
				DstIP:        dstIP,
				InnerSrcIP:   innerSrcIP,
				InnerDstIP:   innerDstIP,
				InnerSrcPort: 12345,
				InnerDstPort: 443,
				InnerSeqNum:  28394,
			},
			errMsg: "",
		},
	}

	for _, test := range tt {
		t.Run(test.description, func(t *testing.T) {
			actual, err := parseICMP(test.inHeader, test.inPayload)
			if test.errMsg != "" {
				require.Error(t, err)
				assert.Contains(t, err.Error(), test.errMsg)
				assert.Nil(t, actual)
				return
			}
			require.Nil(t, err)
			require.NotNil(t, actual)
			// assert.Equal doesn't handle net.IP well
			assert.Equal(t, structFieldCount(test.expected), structFieldCount(actual))
			assert.Truef(t, test.expected.SrcIP.Equal(actual.SrcIP), "mismatch source IPs: expected %s, got %s", test.expected.SrcIP.String(), actual.SrcIP.String())
			assert.Truef(t, test.expected.DstIP.Equal(actual.DstIP), "mismatch dest IPs: expected %s, got %s", test.expected.DstIP.String(), actual.DstIP.String())
			assert.Truef(t, test.expected.InnerSrcIP.Equal(actual.InnerSrcIP), "mismatch inner source IPs: expected %s, got %s", test.expected.InnerSrcIP.String(), actual.InnerSrcIP.String())
			assert.Truef(t, test.expected.InnerDstIP.Equal(actual.InnerDstIP), "mismatch inner dest IPs: expected %s, got %s", test.expected.InnerDstIP.String(), actual.InnerDstIP.String())
			assert.Equal(t, test.expected.InnerSrcPort, actual.InnerSrcPort)
			assert.Equal(t, test.expected.InnerDstPort, actual.InnerDstPort)
			assert.Equal(t, test.expected.InnerSeqNum, actual.InnerSeqNum)
		})
	}
}

func Test_parseTCP(t *testing.T) {
	ipv4Header := createMockIPv4Header(srcIP, dstIP, 6) // 6 is TCP
	tcpLayer := createMockTCPLayer(12345, 443, 28394, 12737, true, true, true)

	// full packet
	encodedTCPLayer, fullTCPPacket := createMockTCPPacket(ipv4Header, tcpLayer)

	tt := []struct {
		description string
		inHeader    *ipv4.Header
		inPayload   []byte
		expected    *tcpResponse
		errMsg      string
	}{
		{
			description: "empty IPv4 layer should return an error",
			inHeader:    &ipv4.Header{},
			inPayload:   []byte{},
			expected:    nil,
			errMsg:      "invalid IP header for TCP packet",
		},
		{
			description: "missing TCP layer should return an error",
			inHeader:    ipv4Header,
			inPayload:   []byte{},
			expected:    nil,
			errMsg:      "failed to decode TCP packet",
		},
		{
			description: "full TCP packet should create tcpResponse",
			inHeader:    ipv4Header,
			inPayload:   fullTCPPacket,
			expected: &tcpResponse{
				SrcIP:       srcIP,
				DstIP:       dstIP,
				TCPResponse: encodedTCPLayer,
			},
			errMsg: "",
		},
	}

	for _, test := range tt {
		t.Run(test.description, func(t *testing.T) {
			actual, err := parseTCP(test.inHeader, test.inPayload)
			if test.errMsg != "" {
				require.Error(t, err)
				assert.Contains(t, err.Error(), test.errMsg)
				assert.Nil(t, actual)
				return
			}
			require.Nil(t, err)
			require.NotNil(t, actual)
			// assert.Equal doesn't handle net.IP well
			assert.Equal(t, structFieldCount(test.expected), structFieldCount(actual))
			assert.Truef(t, test.expected.SrcIP.Equal(actual.SrcIP), "mismatch source IPs: expected %s, got %s", test.expected.SrcIP.String(), actual.SrcIP.String())
			assert.Truef(t, test.expected.DstIP.Equal(actual.DstIP), "mismatch dest IPs: expected %s, got %s", test.expected.DstIP.String(), actual.DstIP.String())
			assert.Equal(t, test.expected.TCPResponse, actual.TCPResponse)
		})
	}
}

func (m *mockRawConn) SetReadDeadline(t time.Time) error {
	if m.setReadDeadlineErr != nil {
		return m.setReadDeadlineErr
	}
	m.readDeadline = t

	return nil
}
func (m *mockRawConn) ReadFrom(_ []byte) (*ipv4.Header, []byte, *ipv4.ControlMessage, error) {
	if m.readTimeoutCount > 0 {
		m.readTimeoutCount--
		time.Sleep(time.Until(m.readDeadline))
		return nil, nil, nil, &net.OpError{Err: mockTimeoutErr("test timeout error")}
	}
	if m.readFromErr != nil {
		return nil, nil, nil, m.readFromErr
	}

	return m.header, m.payload, m.cm, nil
}

func (m *mockRawConn) WriteTo(_ *ipv4.Header, _ []byte, _ *ipv4.ControlMessage) error {
	time.Sleep(m.writeDelay)
	return m.writeToErr
}

func (me mockTimeoutErr) Error() string {
	return string(me)
}

func (me mockTimeoutErr) Timeout() bool {
	return true
}

func createMockIPv4Header(srcIP, dstIP net.IP, protocol int) *ipv4.Header {
	return &ipv4.Header{
		Version:  4,
		Src:      srcIP,
		Dst:      dstIP,
		Protocol: protocol,
		TTL:      64,
		Len:      8,
	}
}

func createMockICMPPacket(icmpLayer *layers.ICMPv4, innerIP *layers.IPv4, innerTCP *layers.TCP, partialTCPHeader bool) []byte {
	innerBuf := gopacket.NewSerializeBuffer()
	opts := gopacket.SerializeOptions{FixLengths: true, ComputeChecksums: true}

	innerLayers := make([]gopacket.SerializableLayer, 0, 2)
	if innerIP != nil {
		innerLayers = append(innerLayers, innerIP)
	}
	if innerTCP != nil {
		innerLayers = append(innerLayers, innerTCP)
		if innerIP != nil {
			innerTCP.SetNetworkLayerForChecksum(innerIP)
		}
	}

	gopacket.SerializeLayers(innerBuf, opts,
		innerLayers...,
	)
	payload := innerBuf.Bytes()

	// if partialTCP is set, truncate
	// the payload to include only the
	// first 8 bytes of the TCP header
	if partialTCPHeader {
		payload = payload[:32]
	}

	buf := gopacket.NewSerializeBuffer()
	gopacket.SerializeLayers(buf, opts,
		icmpLayer,
		gopacket.Payload(payload),
	)

	return buf.Bytes()
}

func createMockTCPPacket(ipHeader *ipv4.Header, tcpLayer *layers.TCP) (*layers.TCP, []byte) {
	ipLayer := &layers.IPv4{
		Version:  4,
		SrcIP:    ipHeader.Src,
		DstIP:    ipHeader.Dst,
		Protocol: layers.IPProtocol(ipHeader.Protocol),
		TTL:      64,
		Length:   8,
	}
	tcpLayer.SetNetworkLayerForChecksum(ipLayer)
	buf := gopacket.NewSerializeBuffer()
	opts := gopacket.SerializeOptions{FixLengths: true, ComputeChecksums: true}
	gopacket.SerializeLayers(buf, opts,
		tcpLayer,
	)

	pkt := gopacket.NewPacket(buf.Bytes(), layers.LayerTypeTCP, gopacket.Default)

	// return encoded TCP layer here
	return pkt.Layer(layers.LayerTypeTCP).(*layers.TCP), buf.Bytes()
}

func createMockIPv4Layer(srcIP, dstIP net.IP, protocol layers.IPProtocol) *layers.IPv4 {
	return &layers.IPv4{
		SrcIP:    srcIP,
		DstIP:    dstIP,
		Version:  4,
		Protocol: protocol,
	}
}

func createMockICMPLayer(typeCode layers.ICMPv4TypeCode) *layers.ICMPv4 {
	return &layers.ICMPv4{
		TypeCode: typeCode,
	}
}

func createMockTCPLayer(srcPort uint16, dstPort uint16, seqNum uint32, ackNum uint32, syn bool, ack bool, rst bool) *layers.TCP {
	return &layers.TCP{
		SrcPort: layers.TCPPort(srcPort),
		DstPort: layers.TCPPort(dstPort),
		Seq:     seqNum,
		Ack:     ackNum,
		SYN:     syn,
		ACK:     ack,
		RST:     rst,
	}
}

func structFieldCount(v interface{}) int {
	val := reflect.ValueOf(v)
	if val.Kind() == reflect.Ptr {
		val = val.Elem()
	}
	if val.Kind() != reflect.Struct {
		return -1
	}

	return val.NumField()
}<|MERGE_RESOLUTION|>--- conflicted
+++ resolved
@@ -3,11 +3,8 @@
 // This product includes software developed at Datadog (https://www.datadoghq.com/).
 // Copyright 2016-present Datadog, Inc.
 
-<<<<<<< HEAD
-=======
 //go:build test
 
->>>>>>> 838c8e55
 package tcp
 
 import (

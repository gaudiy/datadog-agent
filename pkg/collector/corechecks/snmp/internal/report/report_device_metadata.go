--- conflicted
+++ resolved
@@ -214,15 +214,12 @@
 		vendor = config.ProfileDef.Device.Vendor
 	}
 
-<<<<<<< HEAD
-=======
 	hostname := ""
 	if rdnsquerier, err := check.GetRDNSQuerierContext(); err == nil {
 		hostname, _ = rdnsquerier.GetHostnameSync(config.IPAddress)
 	}
 	log.Infof("FOUND HOSTNAME: %s", hostname)
 
->>>>>>> 96d868ff
 	return devicemetadata.DeviceMetadata{
 		ID:             deviceID,
 		IDTags:         idTags,

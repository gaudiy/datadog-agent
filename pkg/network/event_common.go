// Unless explicitly stated otherwise all files in this repository are licensed
// under the Apache License Version 2.0.
// This product includes software developed at Datadog (https://www.datadoghq.com/).
// Copyright 2016-present Datadog, Inc.

package network

import (
	"encoding/binary"
	"fmt"
	"strings"
	"time"

	"github.com/dustin/go-humanize"
	"go4.org/intern"

	"github.com/DataDog/datadog-agent/pkg/network/dns"
	"github.com/DataDog/datadog-agent/pkg/network/protocols"
	"github.com/DataDog/datadog-agent/pkg/network/protocols/http"
	"github.com/DataDog/datadog-agent/pkg/network/protocols/kafka"
	"github.com/DataDog/datadog-agent/pkg/network/protocols/postgres"
	"github.com/DataDog/datadog-agent/pkg/process/util"
)

const (
	// 100Gbps * 30s = 375GB
	maxByteCountChange uint64 = 375 << 30
	// use typical small MTU size, 1300, to get max packet count
	maxPacketCountChange uint64 = maxByteCountChange / 1300
)

// ConnectionType will be either TCP or UDP
type ConnectionType uint8

const (
	// TCP connection type
	TCP ConnectionType = 0

	// UDP connection type
	UDP ConnectionType = 1
)

func (c ConnectionType) String() string {
	if c == TCP {
		return "TCP"
	}
	return "UDP"
}

const (
	// AFINET represents v4 connections
	AFINET ConnectionFamily = 0

	// AFINET6 represents v6 connections
	AFINET6 ConnectionFamily = 1
)

// ConnectionFamily will be either v4 or v6
type ConnectionFamily uint8

func (c ConnectionFamily) String() string {
	if c == AFINET {
		return "v4"
	}
	return "v6"
}

// ConnectionDirection indicates if the connection is incoming to the host or outbound
type ConnectionDirection uint8

const (
	// INCOMING represents connections inbound to the host
	INCOMING ConnectionDirection = 1

	// OUTGOING represents outbound connections from the host
	OUTGOING ConnectionDirection = 2

	// LOCAL represents connections that don't leave the host
	LOCAL ConnectionDirection = 3

	// NONE represents connections that have no direction (udp, for example)
	NONE ConnectionDirection = 4
)

func (d ConnectionDirection) String() string {
	switch d {
	case OUTGOING:
		return "outgoing"
	case LOCAL:
		return "local"
	case NONE:
		return "none"
	default:
		return "incoming"
	}
}

// EphemeralPortType will be either EphemeralUnknown, EphemeralTrue, EphemeralFalse
type EphemeralPortType uint8

const (
	// EphemeralUnknown indicates inability to determine whether the port is in the ephemeral range or not
	EphemeralUnknown EphemeralPortType = 0

	// EphemeralTrue means the port has been detected to be in the configured ephemeral range
	EphemeralTrue EphemeralPortType = 1

	// EphemeralFalse means the port has been detected to not be in the configured ephemeral range
	EphemeralFalse EphemeralPortType = 2
)

func (e EphemeralPortType) String() string {
	switch e {
	case EphemeralTrue:
		return "ephemeral"
	case EphemeralFalse:
		return "not ephemeral"
	default:
		return "unspecified"
	}
}

// BufferedData encapsulates data whose underlying memory can be recycled
type BufferedData struct {
	Conns  []ConnectionStats
	buffer *ClientBuffer
}

// Connections wraps a collection of ConnectionStats
type Connections struct {
	BufferedData
	DNS                         map[util.Address][]dns.Hostname
	ConnTelemetry               map[ConnTelemetryType]int64
	CompilationTelemetryByAsset map[string]RuntimeCompilationTelemetry
	KernelHeaderFetchResult     int32
	CORETelemetryByAsset        map[string]int32
	PrebuiltAssets              []string
<<<<<<< HEAD
=======
	HTTP                        map[http.Key]*http.RequestStats
	HTTP2                       map[http.Key]*http.RequestStats
	Kafka                       map[kafka.Key]*kafka.RequestStat
	Postgres                    map[postgres.Key]*postgres.RequestStat
>>>>>>> 579d60cb
}

// NewConnections create a new Connections object
func NewConnections(buffer *ClientBuffer) *Connections {
	return &Connections{
		BufferedData: BufferedData{
			Conns:  buffer.Connections(),
			buffer: buffer,
		},
	}
}

// ConnTelemetryType enumerates the connection telemetry gathered by the system-probe
// The string name of each telemetry type is the metric name which will be emitted
type ConnTelemetryType string

//revive:disable:exported
const (
	MonotonicKprobesTriggered       ConnTelemetryType = "kprobes_triggered"
	MonotonicKprobesMissed          ConnTelemetryType = "kprobes_missed"
	MonotonicClosedConnDropped      ConnTelemetryType = "closed_conn_dropped"
	MonotonicConnDropped            ConnTelemetryType = "conn_dropped"
	MonotonicConnsClosed            ConnTelemetryType = "conns_closed"
	MonotonicConntrackRegisters     ConnTelemetryType = "conntrack_registers"
	MonotonicDNSPacketsProcessed    ConnTelemetryType = "dns_packets_processed"
	MonotonicPerfLost               ConnTelemetryType = "perf_lost"
	MonotonicUDPSendsProcessed      ConnTelemetryType = "udp_sends_processed"
	MonotonicUDPSendsMissed         ConnTelemetryType = "udp_sends_missed"
	MonotonicDNSPacketsDropped      ConnTelemetryType = "dns_packets_dropped"
	DNSStatsDropped                 ConnTelemetryType = "dns_stats_dropped"
	ConnsBpfMapSize                 ConnTelemetryType = "conns_bpf_map_size"
	ConntrackSamplingPercent        ConnTelemetryType = "conntrack_sampling_percent"
	NPMDriverFlowsMissedMaxExceeded ConnTelemetryType = "driver_flows_missed_max_exceeded"

	// USM Payload Telemetry
	USMHTTPHits ConnTelemetryType = "usm.http.total_hits"
)

//revive:enable

var (
	// ConnTelemetryTypes lists all the possible (non-monotonic) telemetry which can be bundled
	// into the network connections payload
	ConnTelemetryTypes = []ConnTelemetryType{
		DNSStatsDropped,
		ConnsBpfMapSize,
		ConntrackSamplingPercent,
		NPMDriverFlowsMissedMaxExceeded,
	}

	// MonotonicConnTelemetryTypes lists all the possible monotonic telemetry which can be bundled
	// into the network connections payload
	MonotonicConnTelemetryTypes = []ConnTelemetryType{
		MonotonicKprobesTriggered,
		MonotonicKprobesMissed,
		MonotonicClosedConnDropped,
		MonotonicConnDropped,
		MonotonicConnsClosed,
		MonotonicConntrackRegisters,
		MonotonicDNSPacketsProcessed,
		MonotonicPerfLost,
		MonotonicUDPSendsProcessed,
		MonotonicUDPSendsMissed,
		MonotonicDNSPacketsDropped,
	}

	// USMPayloadTelemetry lists all USM metrics that are sent as payload telemetry
	USMPayloadTelemetry = []ConnTelemetryType{
		USMHTTPHits,
	}
)

// RuntimeCompilationTelemetry stores telemetry related to the runtime compilation of various assets
type RuntimeCompilationTelemetry struct {
	RuntimeCompilationEnabled  bool
	RuntimeCompilationResult   int32
	RuntimeCompilationDuration int64
}

// StatCounters represents all the per-connection stats we collect
type StatCounters struct {
	SentBytes   uint64
	RecvBytes   uint64
	SentPackets uint64
	RecvPackets uint64
	Retransmits uint32
	// TCPEstablished indicates whether the TCP connection was established
	// after system-probe initialization.
	// * A value of 0 means that this connection was established before system-probe was initialized;
	// * Value 1 represents a connection that was established after system-probe started;
	// * Values greater than 1 should be rare, but can occur when multiple connections
	//   are established with the same tuple between two agent checks;
	TCPEstablished uint32
	TCPClosed      uint32
}

// IsZero returns whether all the stat counter values are zeroes
func (s StatCounters) IsZero() bool {
	return s == StatCounters{}
}

//nolint:revive // TODO(NET) Fix revive linter
type StatCookie = uint64

// ConnectionStats stores statistics for a single connection.  Field order in the struct should be 8-byte aligned
type ConnectionStats struct {
	Source util.Address
	Dest   util.Address

	IPTranslation *IPTranslation
	Via           *Via

	Monotonic StatCounters

	Last StatCounters

	Cookie StatCookie

	// Last time the stats for this connection were updated
	LastUpdateEpoch uint64
	Duration        time.Duration

	RTT    uint32 // Stored in µs
	RTTVar uint32

	Pid   uint32
	NetNS uint32

	SPort            uint16
	DPort            uint16
	Type             ConnectionType
	Family           ConnectionFamily
	Direction        ConnectionDirection
	SPortIsEphemeral EphemeralPortType
	StaticTags       uint64
	Tags             map[*intern.Value]struct{}

	IntraHost bool
	IsAssured bool
	IsClosed  bool

	ContainerID struct {
		Source, Dest *intern.Value
	}

	ProtocolStack protocols.Stack

<<<<<<< HEAD
	DNSStats   map[dns.Hostname]map[dns.QueryType]dns.Stats
	HTTPStats  []USMKeyValue[http.Key, *http.RequestStats]
	KafkaStats []USMKeyValue[kafka.Key, *kafka.RequestStat]
	HTTP2Stats []USMKeyValue[http.Key, *http.RequestStats]
=======
	DNSStats map[dns.Hostname]map[dns.QueryType]dns.Stats

	// TCPFailures stores the number of failures for a POSIX error code
	TCPFailures map[uint32]uint32
>>>>>>> 579d60cb
}

// Via has info about the routing decision for a flow
type Via struct {
	Subnet Subnet `json:"subnet,omitempty"`
}

// Subnet stores info about a subnet
type Subnet struct {
	Alias string `json:"alias,omitempty"`
}

// IPTranslation can be associated with a connection to show the connection is NAT'd
type IPTranslation struct {
	ReplSrcIP   util.Address
	ReplDstIP   util.Address
	ReplSrcPort uint16
	ReplDstPort uint16
}

func (c ConnectionStats) String() string {
	return ConnectionSummary(&c, nil)
}

// IsExpired returns whether the connection is expired according to the provided time and timeout.
func (c ConnectionStats) IsExpired(now uint64, timeout uint64) bool {
	return c.LastUpdateEpoch+timeout <= now
}

// ByteKey returns a unique key for this connection represented as a byte slice
// It's as following:
//
//	 4B      2B      2B     .5B     .5B      4/16B        4/16B   = 17/41B
//	32b     16b     16b      4b      4b     32/128b      32/128b
//
// |  PID  | SPORT | DPORT | Family | Type |  SrcAddr  |  DestAddr
func (c ConnectionStats) ByteKey(buf []byte) []byte {
	return generateConnectionKey(c, buf, false)
}

// ByteKeyNAT returns a unique key for this connection represented as a byte slice.
// The format is similar to the one emitted by `ByteKey` with the sole difference
// that the addresses used are translated.
// Currently this key is used only for the aggregation of ephemeral connections.
func (c ConnectionStats) ByteKeyNAT(buf []byte) []byte {
	return generateConnectionKey(c, buf, true)
}

const keyFmt = "p:%d|src:%s:%d|dst:%s:%d|f:%d|t:%d"

// BeautifyKey returns a human readable byte key (used for debugging purposes)
// it should be in sync with ByteKey
// Note: This is only used in /debug/* endpoints
func BeautifyKey(key string) string {
	bytesToAddress := func(buf []byte) util.Address {
		if len(buf) == 4 {
			return util.V4AddressFromBytes(buf)
		}
		return util.V6AddressFromBytes(buf)
	}

	raw := []byte(key)

	// First 8 bytes are pid and ports
	h := binary.LittleEndian.Uint64(raw[:8])
	pid := h >> 32
	sport := (h >> 16) & 0xffff
	dport := h & 0xffff

	// Then we have the family, type
	family := (raw[8] >> 4) & 0xf
	typ := raw[8] & 0xf

	// source addr, dest addr
	addrSize := 4
	if ConnectionFamily(family) == AFINET6 {
		addrSize = 16
	}

	source := bytesToAddress(raw[9 : 9+addrSize])
	dest := bytesToAddress(raw[9+addrSize : 9+2*addrSize])

	return fmt.Sprintf(keyFmt, pid, source, sport, dest, dport, family, typ)
}

// ConnectionSummary returns a string summarizing a connection
func ConnectionSummary(c *ConnectionStats, names map[util.Address][]dns.Hostname) string {
	str := fmt.Sprintf(
		"[%s%s] [PID: %d] [%v:%d ⇄ %v:%d] ",
		c.Type,
		c.Family,
		c.Pid,
		printAddress(c.Source, names[c.Source]),
		c.SPort,
		printAddress(c.Dest, names[c.Dest]),
		c.DPort,
	)
	if c.IPTranslation != nil {
		str += fmt.Sprintf(
			"xlated [%v:%d ⇄ %v:%d] ",
			c.IPTranslation.ReplSrcIP,
			c.IPTranslation.ReplSrcPort,
			c.IPTranslation.ReplDstIP,
			c.IPTranslation.ReplDstPort,
		)
	}

	str += fmt.Sprintf("(%s) %s sent (+%s), %s received (+%s)",
		c.Direction,
		humanize.Bytes(c.Monotonic.SentBytes), humanize.Bytes(c.Last.SentBytes),
		humanize.Bytes(c.Monotonic.RecvBytes), humanize.Bytes(c.Last.RecvBytes),
	)

	if c.Type == TCP {
		str += fmt.Sprintf(
			", %d retransmits (+%d), RTT %s (± %s), %d established (+%d), %d closed (+%d)",
			c.Monotonic.Retransmits, c.Last.Retransmits,
			time.Duration(c.RTT)*time.Microsecond,
			time.Duration(c.RTTVar)*time.Microsecond,
			c.Monotonic.TCPEstablished, c.Last.TCPEstablished,
			c.Monotonic.TCPClosed, c.Last.TCPClosed,
		)
	}

	str += fmt.Sprintf(", last update epoch: %d, cookie: %d", c.LastUpdateEpoch, c.Cookie)
	str += fmt.Sprintf(", protocol: %+v", c.ProtocolStack)
	str += fmt.Sprintf(", netns: %d", c.NetNS)
	str += fmt.Sprintf(", duration: %+v", c.Duration)
	str += fmt.Sprintf(", failures: %v", c.TCPFailures)

	return str
}

func printAddress(address util.Address, names []dns.Hostname) string {
	if len(names) == 0 {
		return address.String()
	}

	var b strings.Builder
	b.WriteString(dns.ToString(names[0]))
	for _, s := range names[1:] {
		b.WriteString(",")
		b.WriteString(dns.ToString(s))
	}
	return b.String()
}

func generateConnectionKey(c ConnectionStats, buf []byte, useNAT bool) []byte {
	laddr, sport := c.Source, c.SPort
	raddr, dport := c.Dest, c.DPort
	if useNAT {
		laddr, sport = GetNATLocalAddress(c)
		raddr, dport = GetNATRemoteAddress(c)
	}

	n := 0
	// Byte-packing to improve creation speed
	// PID (32 bits) + SPort (16 bits) + DPort (16 bits) = 64 bits
	p0 := uint64(c.Pid)<<32 | uint64(sport)<<16 | uint64(dport)
	binary.LittleEndian.PutUint64(buf[0:], p0)
	n += 8

	// Family (4 bits) + Type (4 bits) = 8 bits
	buf[n] = uint8(c.Family)<<4 | uint8(c.Type)
	n++

	n += laddr.WriteTo(buf[n:]) // 4 or 16 bytes
	n += raddr.WriteTo(buf[n:]) // 4 or 16 bytes

	return buf[:n]
}

// Add returns s+other
func (s StatCounters) Add(other StatCounters) StatCounters {
	return StatCounters{
		RecvBytes:      s.RecvBytes + other.RecvBytes,
		RecvPackets:    s.RecvPackets + other.RecvPackets,
		Retransmits:    s.Retransmits + other.Retransmits,
		SentBytes:      s.SentBytes + other.SentBytes,
		SentPackets:    s.SentPackets + other.SentPackets,
		TCPClosed:      s.TCPClosed + other.TCPClosed,
		TCPEstablished: s.TCPEstablished + other.TCPEstablished,
	}
}

func maxUint64(a, b uint64) uint64 {
	if a > b {
		return a
	}

	return b
}

func maxUint32(a, b uint32) uint32 {
	if a > b {
		return a
	}

	return b
}

// Max returns max(s, other)
func (s StatCounters) Max(other StatCounters) StatCounters {
	return StatCounters{
		RecvBytes:      maxUint64(s.RecvBytes, other.RecvBytes),
		RecvPackets:    maxUint64(s.RecvPackets, other.RecvPackets),
		Retransmits:    maxUint32(s.Retransmits, other.Retransmits),
		SentBytes:      maxUint64(s.SentBytes, other.SentBytes),
		SentPackets:    maxUint64(s.SentPackets, other.SentPackets),
		TCPClosed:      maxUint32(s.TCPClosed, other.TCPClosed),
		TCPEstablished: maxUint32(s.TCPEstablished, other.TCPEstablished),
	}
}

// isUnderflow checks if a metric has "underflowed", i.e.
// the most recent value is less than what was seen
// previously. We distinguish between an "underflow" and
// an integer overflow if the change is greater than
// some preset max value; if the change is greater, then
// its an underflow
func isUnderflow(previous, current, maxChange uint64) bool {
	return current < previous && (current-previous) > maxChange
}<|MERGE_RESOLUTION|>--- conflicted
+++ resolved
@@ -135,13 +135,7 @@
 	KernelHeaderFetchResult     int32
 	CORETelemetryByAsset        map[string]int32
 	PrebuiltAssets              []string
-<<<<<<< HEAD
-=======
-	HTTP                        map[http.Key]*http.RequestStats
-	HTTP2                       map[http.Key]*http.RequestStats
-	Kafka                       map[kafka.Key]*kafka.RequestStat
 	Postgres                    map[postgres.Key]*postgres.RequestStat
->>>>>>> 579d60cb
 }
 
 // NewConnections create a new Connections object
@@ -289,17 +283,13 @@
 
 	ProtocolStack protocols.Stack
 
-<<<<<<< HEAD
 	DNSStats   map[dns.Hostname]map[dns.QueryType]dns.Stats
 	HTTPStats  []USMKeyValue[http.Key, *http.RequestStats]
 	KafkaStats []USMKeyValue[kafka.Key, *kafka.RequestStat]
 	HTTP2Stats []USMKeyValue[http.Key, *http.RequestStats]
-=======
-	DNSStats map[dns.Hostname]map[dns.QueryType]dns.Stats
 
 	// TCPFailures stores the number of failures for a POSIX error code
 	TCPFailures map[uint32]uint32
->>>>>>> 579d60cb
 }
 
 // Via has info about the routing decision for a flow

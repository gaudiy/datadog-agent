--- conflicted
+++ resolved
@@ -104,11 +104,7 @@
 //	o dstPath is path to the copy of agent-usm.jar (from container perspective), this would be pass to the hotspot command
 //	o cleanup must be called to remove the created file
 func (h *Hotspot) copyAgent(agent string, uid int, gid int) (string, func(), error) {
-<<<<<<< HEAD
-	dstPath := h.cwd + "/" + filepath.Base(agent)
-=======
 	dstPath := filepath.Join(h.cwd, filepath.Base(agent))
->>>>>>> 9551abaa
 	// path from the host point of view pointing to the process root namespace (/proc/pid/root/usr/...)
 	nsDstPath := h.root + dstPath
 	if dst, err := os.Stat(nsDstPath); err == nil {

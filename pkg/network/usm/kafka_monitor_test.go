// Unless explicitly stated otherwise all files in this repository are licensed
// under the Apache License Version 2.0.
// This product includes software developed at Datadog (https://www.datadoghq.com/).
// Copyright 2016-present Datadog, Inc.

//go:build linux_bpf

package usm

import (
	"bufio"
	"context"
	"crypto/tls"
	"encoding/binary"
	"errors"
	"fmt"
	"io"
	"net"
	"os"
	"path/filepath"
	"strings"
	"testing"
	"time"
	"unsafe"

	"github.com/cilium/ebpf"
	"github.com/google/uuid"
	"github.com/stretchr/testify/assert"
	"github.com/stretchr/testify/require"
	"github.com/stretchr/testify/suite"
	"github.com/twmb/franz-go/pkg/kgo"
	"github.com/twmb/franz-go/pkg/kmsg"
	"github.com/twmb/franz-go/pkg/kversion"

	ddebpf "github.com/DataDog/datadog-agent/pkg/ebpf"
	"github.com/DataDog/datadog-agent/pkg/ebpf/ebpftest"
	"github.com/DataDog/datadog-agent/pkg/network"
	"github.com/DataDog/datadog-agent/pkg/network/config"
	"github.com/DataDog/datadog-agent/pkg/network/protocols"
	"github.com/DataDog/datadog-agent/pkg/network/protocols/http"
	"github.com/DataDog/datadog-agent/pkg/network/protocols/http/testutil"
	"github.com/DataDog/datadog-agent/pkg/network/protocols/kafka"
	gotlsutils "github.com/DataDog/datadog-agent/pkg/network/protocols/tls/gotls/testutil"
	"github.com/DataDog/datadog-agent/pkg/network/tracer/testutil/proxy"
	"github.com/DataDog/datadog-agent/pkg/network/usm/utils"
	"github.com/DataDog/datadog-agent/pkg/util/kernel"
)

const (
	kafkaPort    = "9092"
	kafkaTLSPort = "9093"
)

// testContext shares the context of a given test.
// It contains common variable used by all tests, and allows extending the context dynamically by setting more
// attributes to the `extras` map.
type testContext struct {
	// The address of the server to listen on.
	serverAddress string
	// The port to listen on.
	serverPort string
	// The address for the client to communicate with.
	targetAddress string
	// Clients that should be torn down at the end of the test
	clients []*kafka.Client
	// A dynamic map that allows extending the context easily between phases of the test.
	extras map[string]interface{}
}

// kafkaParsingTestAttributes holds all attributes a single kafka parsing test should have.
type kafkaParsingTestAttributes struct {
	// The name of the test.
	name string
	// Specific test context, allows to share states among different phases of the test.
	context testContext
	// The test body
	testBody func(t *testing.T, ctx *testContext, monitor *Monitor)
}

type kafkaParsingValidation struct {
	expectedNumberOfProduceRequests int
	expectedNumberOfFetchRequests   int
	expectedAPIVersionProduce       int
	expectedAPIVersionFetch         int
	tlsEnabled                      bool
}

func skipTestIfKernelNotSupported(t *testing.T) {
	currKernelVersion, err := kernel.HostVersion()
	require.NoError(t, err)
	if currKernelVersion < http.MinimumKernelVersion {
		t.Skipf("Kafka feature not available on pre %s kernels", http.MinimumKernelVersion.String())
	}
}

type KafkaProtocolParsingSuite struct {
	suite.Suite
}

func (s *KafkaProtocolParsingSuite) getTopicName() string {
	// Use unique names for topics to avoid having tests cases
	// affect each other due to, for example, returning older records.
	return fmt.Sprintf("%s-%s", "franz-kafka", uuid.New().String())
}

func TestKafkaProtocolParsing(t *testing.T) {
	skipTestIfKernelNotSupported(t)
	serverHost := "127.0.0.1"
	require.NoError(t, kafka.RunServer(t, serverHost, kafkaPort))

	ebpftest.TestBuildModes(t, []ebpftest.BuildMode{ebpftest.Prebuilt, ebpftest.RuntimeCompiled, ebpftest.CORE}, "", func(t *testing.T) {
		suite.Run(t, new(KafkaProtocolParsingSuite))
	})
}

func (s *KafkaProtocolParsingSuite) TestKafkaProtocolParsing() {
	t := s.T()

	var versions []*kversion.Versions
	versions = append(versions, kversion.V2_5_0())

	fetch12 := kversion.V3_4_0()
	fetch12.SetMaxKeyVersion(kafka.ProduceAPIKey, 8)
	fetch12.SetMaxKeyVersion(kafka.FetchAPIKey, 12)
	versions = append(versions, fetch12)

	versionName := func(version *kversion.Versions) string {
		produce, found := version.LookupMaxKeyVersion(kafka.ProduceAPIKey)
		require.True(t, found)
		fetch, found := version.LookupMaxKeyVersion(kafka.FetchAPIKey)
		require.True(t, found)
		return fmt.Sprintf("produce%d_fetch%d", produce, fetch)
	}

	t.Run("without TLS", func(t *testing.T) {
		for _, version := range versions {
			t.Run(versionName(version), func(t *testing.T) {
				s.testKafkaProtocolParsing(t, false, version)
			})
		}
	})

	t.Run("with TLS", func(t *testing.T) {
		if !gotlsutils.GoTLSSupported(t, config.New()) {
			t.Skip("GoTLS not supported for this setup")
		}
		for _, version := range versions {
			t.Run(versionName(version), func(t *testing.T) {
				s.testKafkaProtocolParsing(t, true, version)
			})
		}
	})
}

func (s *KafkaProtocolParsingSuite) testKafkaProtocolParsing(t *testing.T, tls bool, version *kversion.Versions) {
	const (
		targetHost = "127.0.0.1"
		serverHost = "127.0.0.1"
		unixPath   = "/tmp/transparent.sock"
	)

	port := kafkaPort
	if tls {
		port = kafkaTLSPort
	}

	serverAddress := net.JoinHostPort(serverHost, port)
	targetAddress := net.JoinHostPort(targetHost, port)

	dialFn := func(ctx context.Context, network, address string) (net.Conn, error) {
		var d net.Dialer
		return d.DialContext(ctx, "unix", unixPath)
	}

	// With non-TLS, we need to double the stats since we use Docker and the
	// packets are seen twice. This is not needed in the TLS case since there
	// the data comes from uprobes on the binary.
	fixCount := func(count int) int {
		return count
		if tls {
			return count
		}

		return count * 2
	}

	tmp, found := version.LookupMaxKeyVersion(kafka.FetchAPIKey)
	require.True(t, found)
	expectedAPIVersionFetch := int(tmp)

	tests := []kafkaParsingTestAttributes{
		{
			name: "Sanity - produce and fetch",
			context: testContext{
				serverPort:    kafkaPort,
				targetAddress: targetAddress,
				serverAddress: serverAddress,
				extras: map[string]interface{}{
					"topic_name": s.getTopicName(),
				},
			},
			testBody: func(t *testing.T, ctx *testContext, monitor *Monitor) {
				topicName := ctx.extras["topic_name"].(string)
				client, err := kafka.NewClient(kafka.Options{
					ServerAddress: ctx.targetAddress,
					DialFn:        dialFn,

					CustomOptions: []kgo.Opt{
						kgo.MaxVersions(version),
						kgo.RecordPartitioner(kgo.ManualPartitioner()),
						kgo.ClientID("xk6-kafka_linux_amd64@foobar (github.com/segmentio/kafka-go)"),
					},
				})
				require.NoError(t, err)
				ctx.clients = append(ctx.clients, client)
				require.NoError(t, client.CreateTopic(topicName))

				record := &kgo.Record{Topic: topicName, Value: []byte("Hello Kafka!")}
				ctxTimeout, cancel := context.WithTimeout(context.Background(), time.Second*5)
				defer cancel()
				require.NoError(t, client.Client.ProduceSync(ctxTimeout, record).FirstErr(), "record had a produce error while synchronously producing")

				req := kmsg.NewFetchRequest()
				topic := kmsg.NewFetchRequestTopic()
				topic.Topic = topicName
				partition := kmsg.NewFetchRequestTopicPartition()
				partition.PartitionMaxBytes = 1024
				topic.Partitions = append(topic.Partitions, partition)
				req.Topics = append(req.Topics, topic)

				_, err = req.RequestWith(ctxTimeout, client.Client)
				require.NoError(t, err)

				getAndValidateKafkaStats(t, monitor, fixCount(2), topicName, kafkaParsingValidation{
					expectedNumberOfProduceRequests: fixCount(1),
					expectedNumberOfFetchRequests:   fixCount(1),
					expectedAPIVersionProduce:       8,
					expectedAPIVersionFetch:         expectedAPIVersionFetch,
					tlsEnabled:                      tls,
				})
			},
		},
		{
			name: "TestProduceClientIdEmptyString",
			context: testContext{
				serverPort:    kafkaPort,
				targetAddress: targetAddress,
				serverAddress: serverAddress,
				extras: map[string]interface{}{
					"topic_name": s.getTopicName(),
				},
			},
			testBody: func(t *testing.T, ctx *testContext, monitor *Monitor) {
				topicName := ctx.extras["topic_name"].(string)
				client, err := kafka.NewClient(kafka.Options{
					ServerAddress: ctx.targetAddress,
					DialFn:        dialFn,
					CustomOptions: []kgo.Opt{
						kgo.MaxVersions(kversion.V1_0_0()),
						kgo.ClientID(""),
					},
				})
				require.NoError(t, err)
				ctx.clients = append(ctx.clients, client)
				require.NoError(t, client.CreateTopic(topicName))

				record := &kgo.Record{Topic: topicName, Value: []byte("Hello Kafka!")}
				ctxTimeout, cancel := context.WithTimeout(context.Background(), time.Second*5)
				defer cancel()
				require.NoError(t, client.Client.ProduceSync(ctxTimeout, record).FirstErr(), "record had a produce error while synchronously producing")

				getAndValidateKafkaStats(t, monitor, fixCount(1), topicName, kafkaParsingValidation{
					expectedNumberOfProduceRequests: fixCount(1),
					expectedNumberOfFetchRequests:   0,
					expectedAPIVersionProduce:       5,
					expectedAPIVersionFetch:         0,
					tlsEnabled:                      tls,
				})
			},
		},
		{
			name: "TestManyProduceRequests",
			context: testContext{
				serverPort:    kafkaPort,
				targetAddress: targetAddress,
				serverAddress: serverAddress,
				extras: map[string]interface{}{
					"topic_name": s.getTopicName(),
				},
			},
			testBody: func(t *testing.T, ctx *testContext, monitor *Monitor) {
				topicName := ctx.extras["topic_name"].(string)
				client, err := kafka.NewClient(kafka.Options{
					ServerAddress: ctx.targetAddress,
					DialFn:        dialFn,
					CustomOptions: []kgo.Opt{
						kgo.MaxVersions(version),
						kgo.ClientID(""),
					},
				})
				require.NoError(t, err)
				ctx.clients = append(ctx.clients, client)
				require.NoError(t, client.CreateTopic(topicName))

				numberOfIterations := 1000
				for i := 1; i <= numberOfIterations; i++ {
					record := &kgo.Record{Topic: topicName, Value: []byte("Hello Kafka!")}
					ctxTimeout, cancel := context.WithTimeout(context.Background(), time.Second*5)
					require.NoError(t, client.Client.ProduceSync(ctxTimeout, record).FirstErr(), "record had a produce error while synchronously producing")
					cancel()
				}

				getAndValidateKafkaStats(t, monitor, fixCount(1), topicName, kafkaParsingValidation{
					expectedNumberOfProduceRequests: fixCount(numberOfIterations),
					expectedNumberOfFetchRequests:   0,
					expectedAPIVersionProduce:       8,
					expectedAPIVersionFetch:         0,
					tlsEnabled:                      tls,
				})
			},
<<<<<<< HEAD
			teardown:      kafkaTeardown,
			configuration: getConfig,
		},
		{
			name: "TestHTTPAndKafka",
			context: testContext{
				serverPort:    kafkaPort,
				targetAddress: targetAddress,
				serverAddress: serverAddress,
				extras: map[string]interface{}{
					"topic_name": s.getTopicName(),
				},
			},
			testBody: func(t *testing.T, ctx *testContext, monitor *Monitor) {
				t.Skip("no http")
				topicName := ctx.extras["topic_name"].(string)
				client, err := kafka.NewClient(kafka.Options{
					ServerAddress: ctx.targetAddress,
					DialFn:        dialFn,
					CustomOptions: []kgo.Opt{
						kgo.MaxVersions(version),
						kgo.ClientID(""),
					},
				})
				require.NoError(t, err)
				ctx.clients = append(ctx.clients, client)
				require.NoError(t, client.CreateTopic(topicName))

				record := &kgo.Record{Topic: topicName, Value: []byte("Hello Kafka!")}
				ctxTimeout, cancel := context.WithTimeout(context.Background(), time.Second*5)
				require.NoError(t, client.Client.ProduceSync(ctxTimeout, record).FirstErr(), "record had a produce error while synchronously producing")
				cancel()

				serverAddr := "localhost:8081"
				srvDoneFn := testutil.HTTPServer(t, serverAddr, testutil.Options{})
				t.Cleanup(srvDoneFn)
				httpClient := nethttp.Client{}

				req, err := nethttp.NewRequest(httpMethods[0], fmt.Sprintf("http://%s/%d/request", serverAddr, nethttp.StatusOK), nil)
				require.NoError(t, err)

				httpRequestCount := 10
				for i := 0; i < httpRequestCount; i++ {
					resp, err := httpClient.Do(req)
					require.NoError(t, err)
					// Have to read the response body to ensure the client will be able to properly close the connection.
					io.Copy(io.Discard, resp.Body)
					resp.Body.Close()
				}
				srvDoneFn()

				httpOccurrences := 0
				expectedKafkaRequestCount := fixCount(1)
				kafkaStats := make(map[kafka.Key]*kafka.RequestStat)
				require.EventuallyWithT(t, func(collect *assert.CollectT) {
					allStats := monitor.GetProtocolStats()
					require.NotNil(t, allStats)

					httpStats, ok := allStats[protocols.HTTP]
					if ok {
						httpOccurrences += countRequestOccurrences(httpStats.(map[http.Key]*http.RequestStats), req)
					}

					kafkaProtocolStats, ok := allStats[protocols.Kafka]
					// We might not have kafka stats, and it might be the expected case (to capture 0).
					if ok {
						currentStats := kafkaProtocolStats.(map[kafka.Key]*kafka.RequestStat)
						for key, stats := range currentStats {
							prevStats, ok := kafkaStats[key]
							if ok && prevStats != nil {
								prevStats.CombineWith(stats)
							} else {
								kafkaStats[key] = currentStats[key]
							}
						}
					}
					assert.Equal(collect, expectedKafkaRequestCount, len(kafkaStats), "Unexpected number of Kafka requests")
					assert.Equal(collect, httpRequestCount, httpOccurrences, "Unexpected number of HTTP requests")
					validateProduceFetchCount(collect, kafkaStats, topicName,
						kafkaParsingValidation{
							expectedNumberOfProduceRequests: fixCount(1),
							expectedNumberOfFetchRequests:   0,
							expectedAPIVersionProduce:       8,
							expectedAPIVersionFetch:         0,
						})
				}, time.Second*3, time.Millisecond*100)
			},
			teardown: kafkaTeardown,
			configuration: func() *config.Config {
				cfg := getConfig()
				cfg.EnableHTTPMonitoring = true
				return cfg
			},
		},
		{
			name: "TestEnableHTTPOnly",
			context: testContext{
				serverPort:    kafkaPort,
				targetAddress: targetAddress,
				serverAddress: serverAddress,
				extras: map[string]interface{}{
					"topic_name": s.getTopicName(),
				},
			},
			testBody: func(t *testing.T, ctx *testContext, monitor *Monitor) {
				t.Skip("no http")
				topicName := ctx.extras["topic_name"].(string)
				client, err := kafka.NewClient(kafka.Options{
					ServerAddress: ctx.targetAddress,
					DialFn:        dialFn,
					CustomOptions: []kgo.Opt{
						kgo.MaxVersions(version),
						kgo.ClientID(""),
					},
				})
				require.NoError(t, err)
				ctx.clients = append(ctx.clients, client)
				require.NoError(t, client.CreateTopic(topicName))

				record := &kgo.Record{Topic: topicName, Value: []byte("Hello Kafka!")}
				ctxTimeout, cancel := context.WithTimeout(context.Background(), time.Second*5)
				require.NoError(t, client.Client.ProduceSync(ctxTimeout, record).FirstErr(), "record had a produce error while synchronously producing")
				cancel()

				getAndValidateKafkaStats(t, monitor, 0, "", kafkaParsingValidation{})
			},
			teardown: kafkaTeardown,
			configuration: func() *config.Config {
				cfg := config.New()
				cfg.EnableHTTPMonitoring = true
				cfg.MaxTrackedConnections = 1000
				return cfg
			},
=======
>>>>>>> 541eb562
		},
		{
			name: "Multiple records within the same produce requests",
			context: testContext{
				serverPort:    kafkaPort,
				targetAddress: targetAddress,
				serverAddress: serverAddress,
				extras: map[string]interface{}{
					"topic_name": s.getTopicName(),
				},
			},
			testBody: func(t *testing.T, ctx *testContext, monitor *Monitor) {
				topicName := ctx.extras["topic_name"].(string)
				client, err := kafka.NewClient(kafka.Options{
					ServerAddress: ctx.targetAddress,
					DialFn:        dialFn,
					CustomOptions: []kgo.Opt{
						kgo.MaxVersions(version),
						kgo.RecordPartitioner(kgo.ManualPartitioner()),
					},
				})
				require.NoError(t, err)
				ctx.clients = append(ctx.clients, client)
				require.NoError(t, client.CreateTopic(topicName))

				record1 := &kgo.Record{Topic: topicName, Value: []byte("Hello Kafka!")}
				record2 := &kgo.Record{Topic: topicName, Value: []byte("Hello Kafka again!")}
				ctxTimeout, cancel := context.WithTimeout(context.Background(), time.Second*5)
				defer cancel()
				require.NoError(t, client.Client.ProduceSync(ctxTimeout, record1, record2).FirstErr(), "record had a produce error while synchronously producing")

				req := kmsg.NewFetchRequest()
				topic := kmsg.NewFetchRequestTopic()
				topic.Topic = topicName
				partition := kmsg.NewFetchRequestTopicPartition()
				partition.PartitionMaxBytes = 1024
				topic.Partitions = append(topic.Partitions, partition)
				req.Topics = append(req.Topics, topic)

				_, err = req.RequestWith(ctxTimeout, client.Client)
				require.NoError(t, err)

				getAndValidateKafkaStats(t, monitor, fixCount(2), topicName, kafkaParsingValidation{
					expectedNumberOfProduceRequests: fixCount(2),
					expectedNumberOfFetchRequests:   fixCount(2),
					expectedAPIVersionProduce:       8,
					expectedAPIVersionFetch:         expectedAPIVersionFetch,
					tlsEnabled:                      tls,
				})
			},
		},
		{
			name: "Multiple records with and without batching",
			context: testContext{
				serverPort:    kafkaPort,
				targetAddress: targetAddress,
				serverAddress: serverAddress,
				extras: map[string]interface{}{
					"topic_name": s.getTopicName(),
				},
			},
			testBody: func(t *testing.T, ctx *testContext, monitor *Monitor) {
				topicName := ctx.extras["topic_name"].(string)
				client, err := kafka.NewClient(kafka.Options{
					ServerAddress: ctx.targetAddress,
					DialFn:        dialFn,
					CustomOptions: []kgo.Opt{
						kgo.MaxVersions(version),
						kgo.RecordPartitioner(kgo.ManualPartitioner()),
					},
				})
				require.NoError(t, err)
				ctx.clients = append(ctx.clients, client)
				require.NoError(t, client.CreateTopic(topicName))

				record1 := &kgo.Record{Topic: topicName, Partition: 1, Value: []byte("Hello Kafka!")}
				record2 := &kgo.Record{Topic: topicName, Value: []byte("Hello Kafka again!")}

				ctxTimeout, cancel := context.WithTimeout(context.Background(), time.Second*5)
				defer cancel()
				require.NoError(t, client.Client.ProduceSync(ctxTimeout, record1).FirstErr())
				require.NoError(t, client.Client.ProduceSync(ctxTimeout, record2).FirstErr())
				require.NoError(t, client.Client.ProduceSync(ctxTimeout, record1, record1).FirstErr())
				require.NoError(t, client.Client.ProduceSync(ctxTimeout, record1).FirstErr())

				var batch []*kgo.Record
				for i := 0; i < 2; i++ {
					batch = append(batch, record1)
				}
				for i := 0; i < 2; i++ {
					require.NoError(t, client.Client.ProduceSync(ctxTimeout, batch...).FirstErr())
				}

				req := kmsg.NewFetchRequest()
				topic := kmsg.NewFetchRequestTopic()
				topic.Topic = topicName
				partition := kmsg.NewFetchRequestTopicPartition()
				partition.PartitionMaxBytes = 1024 * 1024
				partition1 := kmsg.NewFetchRequestTopicPartition()
				partition1.Partition = 1
				partition1.PartitionMaxBytes = 1024 * 1024
				topic.Partitions = append(topic.Partitions, partition, partition1)
				req.Topics = append(req.Topics, topic)

				_, err = req.RequestWith(ctxTimeout, client.Client)
				require.NoError(t, err)

				getAndValidateKafkaStats(t, monitor, fixCount(2), topicName, kafkaParsingValidation{
					expectedNumberOfProduceRequests: fixCount(5 + 2*2),
					expectedNumberOfFetchRequests:   fixCount(5 + 2*2),
					expectedAPIVersionProduce:       8,
					expectedAPIVersionFetch:         expectedAPIVersionFetch,
					tlsEnabled:                      tls,
				})
			},
		},
		{
			name: "Kafka Kernel Telemetry",
			context: testContext{
				serverPort:    kafkaPort,
				targetAddress: targetAddress,
				serverAddress: serverAddress,
				extras:        map[string]interface{}{},
			},
			testBody: func(t *testing.T, ctx *testContext, monitor *Monitor) {
				tests := []struct {
					name                string
					topicName           string
					expectedBucketIndex int
				}{
					{name: "Topic size is 1", topicName: strings.Repeat("a", 1), expectedBucketIndex: 0},
					{name: "Topic size is 10", topicName: strings.Repeat("a", 10), expectedBucketIndex: 0},
					{name: "Topic size is 20", topicName: strings.Repeat("a", 20), expectedBucketIndex: 1},
					{name: "Topic size is 30", topicName: strings.Repeat("a", 30), expectedBucketIndex: 2},
					{name: "Topic size is 40", topicName: strings.Repeat("a", 40), expectedBucketIndex: 3},
					{name: "Topic size is 10 again", topicName: strings.Repeat("a", 10), expectedBucketIndex: 0},
					{name: "Topic size is 50", topicName: strings.Repeat("a", 50), expectedBucketIndex: 4},
					{name: "Topic size is 60", topicName: strings.Repeat("a", 60), expectedBucketIndex: 5},
					{name: "Topic size is 70", topicName: strings.Repeat("a", 70), expectedBucketIndex: 6},
					{name: "Topic size is 79", topicName: strings.Repeat("a", 79), expectedBucketIndex: 7},
					{name: "Topic size is 80", topicName: strings.Repeat("a", 80), expectedBucketIndex: 7},
					{name: "Topic size is 81", topicName: strings.Repeat("a", 81), expectedBucketIndex: 8},
					{name: "Topic size is 90", topicName: strings.Repeat("a", 90), expectedBucketIndex: 8},
					{name: "Topic size is 100", topicName: strings.Repeat("a", 100), expectedBucketIndex: 9},
					{name: "Topic size is 120", topicName: strings.Repeat("a", 120), expectedBucketIndex: 9},
				}

				currentRawKernelTelemetry := &kafka.RawKernelTelemetry{}
				for _, tt := range tests {
					t.Run(tt.name, func(t *testing.T) {
						client, err := kafka.NewClient(kafka.Options{
							ServerAddress: ctx.targetAddress,
							DialFn:        dialFn,
							CustomOptions: []kgo.Opt{
								kgo.MaxVersions(version),
								kgo.ConsumeTopics(tt.topicName),
								kgo.ClientID("test-client"),
							},
						})
						require.NoError(t, err)
						ctx.clients = append(ctx.clients, client)
						require.NoError(t, client.CreateTopic(tt.topicName))

						record := &kgo.Record{Topic: tt.topicName, Value: []byte("Hello Kafka!")}
						ctxTimeout, cancel := context.WithTimeout(context.Background(), time.Second*5)
						defer cancel()
						require.NoError(t, client.Client.ProduceSync(ctxTimeout, record).FirstErr(), "record had a produce error while synchronously producing")

						var telemetryMap *kafka.RawKernelTelemetry
						require.Eventually(t, func() bool {
							telemetryMap, err = kafka.GetKernelTelemetryMap(monitor.ebpfProgram.Manager.Manager)
							require.NoError(t, err)

							// Ensure that the other buckets remain unchanged before verifying the expected bucket.
							for idx := 0; idx < kafka.TopicNameBuckets; idx++ {
								if idx != tt.expectedBucketIndex {
									require.Equal(t, currentRawKernelTelemetry.Name_size_buckets[idx],
										telemetryMap.Name_size_buckets[idx],
										"Expected bucket (%d) to remain unchanged", idx)
								}
							}

							// Verify that the expected bucket contains the correct number of occurrences.
							expectedNumberOfOccurrences := fixCount(2) // (1 produce request + 1 fetch request)
							return uint64(expectedNumberOfOccurrences)+currentRawKernelTelemetry.Name_size_buckets[tt.expectedBucketIndex] == telemetryMap.Name_size_buckets[tt.expectedBucketIndex]
						}, time.Second*3, time.Millisecond*100)

						// Update the current raw kernel telemetry for the next iteration
						currentRawKernelTelemetry = telemetryMap
					})
				}
			},
		},
	}

	proxyProcess, cancel := proxy.NewExternalUnixTransparentProxyServer(t, unixPath, serverAddress, tls)
	t.Cleanup(cancel)
	require.NoError(t, proxy.WaitForConnectionReady(unixPath))

	cfg := getDefaultTestConfiguration(tls)
	monitor := newKafkaMonitor(t, cfg)
	if tls && cfg.EnableGoTLSSupport {
		utils.WaitForProgramsToBeTraced(t, "go-tls", proxyProcess.Process.Pid)
	}
	for _, tt := range tests {
		t.Run(tt.name, func(t *testing.T) {
			t.Cleanup(func() {
				for _, client := range tt.context.clients {
					client.Client.Close()
				}
				cleanProtocolMaps(t, "kafka", monitor.ebpfProgram.Manager.Manager)
			})

			tt.testBody(t, &tt.context, monitor)
		})
	}
}

func generateFetchRequest(apiVersion int, topic string) kmsg.FetchRequest {
	req := kmsg.NewFetchRequest()
	req.SetVersion(int16(apiVersion))
	reqTopic := kmsg.NewFetchRequestTopic()
	reqTopic.Topic = topic
	partition := kmsg.NewFetchRequestTopicPartition()
	partition.PartitionMaxBytes = 1024
	reqTopic.Partitions = append(reqTopic.Partitions, partition)
	req.Topics = append(req.Topics, reqTopic)
	return req
}

func makeRecordWithVal(val []byte) kmsg.Record {
	var tmp []byte
	record := kmsg.NewRecord()
	record.Value = val
	tmp = record.AppendTo(make([]byte, 0))
	// 1 is the length of varint encoded 0
	record.Length = int32(len(tmp) - 1)
	return record
}

func makeRecord() kmsg.Record {
	return makeRecordWithVal([]byte("Hello Kafka!"))
}

func makeRecordBatch(records ...kmsg.Record) kmsg.RecordBatch {
	recordBatch := kmsg.NewRecordBatch()
	recordBatch.Magic = 2

	recordBatch.NumRecords = int32(len(records))
	for _, record := range records {
		recordBatch.Records = record.AppendTo(recordBatch.Records)
	}

	tmp := recordBatch.AppendTo(make([]byte, 0))
	// Length excludes sizeof(FirstOffset + Length)
	recordBatch.Length = int32(len(tmp) - 12)

	return recordBatch
}

func makeFetchResponseTopicPartition(recordBatches ...kmsg.RecordBatch) kmsg.FetchResponseTopicPartition {
	respParition := kmsg.NewFetchResponseTopicPartition()

	for _, recordBatch := range recordBatches {
		respParition.RecordBatches = recordBatch.AppendTo(respParition.RecordBatches)
	}

	return respParition
}

func makeFetchResponseTopic(topic string, partitions ...kmsg.FetchResponseTopicPartition) kmsg.FetchResponseTopic {
	respTopic := kmsg.NewFetchResponseTopic()
	respTopic.Topic = topic
	respTopic.Partitions = append(respTopic.Partitions, partitions...)
	return respTopic
}

func makeFetchResponse(apiVersion int, topics ...kmsg.FetchResponseTopic) kmsg.FetchResponse {
	resp := kmsg.NewFetchResponse()
	resp.SetVersion(int16(apiVersion))
	resp.ThrottleMillis = 999999999
	resp.SessionID = 0x11223344
	resp.Topics = append(resp.Topics, topics...)
	return resp
}

func appendUint32(dst []byte, u uint32) []byte {
	return append(dst, byte(u>>24), byte(u>>16), byte(u>>8), byte(u))
}

// kmsg doesn't have a ResponseFormatter so we need to add the length
// and the correlation Id ourselves.
func appendResponse(dst []byte, response kmsg.FetchResponse, correlationID uint32) []byte {
	var data []byte
	data = response.AppendTo(data)

	// +4 for correlationId
	length := uint32(len(data)) + 4
	if response.IsFlexible() {
		// Tagged Values
		length++
	}

	dst = appendUint32(dst, length)
	dst = appendUint32(dst, correlationID)

	if response.IsFlexible() {
		var numTags uint8
		dst = append(dst, numTags)
	}

	dst = append(dst, data...)

	return dst
}

type Message struct {
	request  []byte
	response []byte
}

func appendMessages(messages []Message, correlationID int, req kmsg.FetchRequest, resp kmsg.FetchResponse) []Message {
	formatter := kmsg.NewRequestFormatter(kmsg.FormatterClientID("kgo"))
	data := formatter.AppendRequest(make([]byte, 0), &req, int32(correlationID))
	respData := appendResponse(make([]byte, 0), resp, uint32(correlationID))

	return append(messages,
		Message{request: data},
		Message{response: respData},
	)
}

// CannedClientServer allows running a TCP server/client pair, optionally
// using TLS, which allows sending a list of canned messages comprising
// of requests and responses between the client and the server. This
// allows fine-graned control about where the boundaries between data
// chunks go, enabling us to verify the parsing continuation handling.
type CannedClientServer struct {
	control  chan []Message
	done     chan bool
	unixPath string
	address  string
	tls      bool
	t        *testing.T
}

func newCannedClientServer(t *testing.T, tls bool) *CannedClientServer {
	return &CannedClientServer{
		control:  make(chan []Message, 100),
		done:     make(chan bool, 1),
		unixPath: "/tmp/transparent.sock",
		// Use a different port than 9092 since the docker support code doesn't wait
		// for the container with the real Kafka server used in previous tests to terminate,
		// which leads to races. The disadvantage of not using 9092 is that you may
		// have to explicitly pick the protocol in Wireshark when debugging with a packet
		// trace.
		address: "127.0.0.1:8082",
		tls:     tls,
		t:       t,
	}
}

func (can *CannedClientServer) runServer() {
	var listener net.Listener
	var err error
	var f *os.File
	if can.tls {
		curDir, _ := testutil.CurDir()
		crtPath := filepath.Join(curDir, "../protocols/http/testutil/testdata/cert.pem.0")
		keyPath := filepath.Join(curDir, "../protocols/http/testutil/testdata/server.key")
		cer, err2 := tls.LoadX509KeyPair(crtPath, keyPath)
		require.NoError(can.t, err2)

		config := &tls.Config{Certificates: []tls.Certificate{cer}}

		// Only for decoding TLS with Wireshark. Disabled by default since it can result
		// in strange errors later if permissions/ownership are wrong on this file.
		// f, err := os.OpenFile("/tmp/ssl.log", os.O_APPEND|os.O_CREATE|os.O_WRONLY, 0600)
		// if err != nil {
		// 	config.KeyLogWriter = f
		// }

		listener, err = tls.Listen("tcp", can.address, config)
	} else {
		listener, err = net.Listen("tcp", can.address)
	}
	require.NoError(can.t, err)

	can.t.Cleanup(func() {
		close(can.control)
		<-can.done
	})

	go func() {
		defer func() {
			listener.Close()
			f.Close()
			can.done <- true
		}()

		conn, err := listener.Accept()
		require.NoError(can.t, err)
		conn.Close()

		// Delay close of connections to work around the known issue of races
		// between `tcp_close()` and the uprobes.  On the client side, the
		// connection is only closed after waiting for the stats.
		var prevconn net.Conn

		for msgs := range can.control {
			if prevconn != nil {
				prevconn.Close()
			}
			conn, err = listener.Accept()
			require.NoError(can.t, err)

			reader := bufio.NewReader(conn)
			for _, msg := range msgs {
				if len(msg.request) > 0 {
					_, err := io.ReadFull(reader, msg.request)
					require.NoError(can.t, err)
				}

				if len(msg.response) > 0 {
					conn.Write(msg.response)
				}
			}

			prevconn = conn
		}

		if prevconn != nil {
			prevconn.Close()
		}
	}()
}

func (can *CannedClientServer) runProxy() int {
	proxyProcess, cancel := proxy.NewExternalUnixControlProxyServer(can.t, can.unixPath, can.address, can.tls)
	can.t.Cleanup(cancel)
	require.NoError(can.t, proxy.WaitForConnectionReady(can.unixPath))

	return proxyProcess.Process.Pid
}

func (can *CannedClientServer) runClient(msgs []Message) {
	can.control <- msgs

	conn, err := net.Dial("unix", can.unixPath)
	require.NoError(can.t, err)
	can.t.Cleanup(func() { _ = conn.Close() })

	reader := bufio.NewReader(conn)
	for _, msg := range msgs {
		buf := make([]byte, 0)
		buf = binary.BigEndian.AppendUint64(buf, uint64(len(msg.request)))
		conn.Write(buf)

		if len(msg.request) > 0 {
			// Note that the net package sets TCP_NODELAY by default,
			// so this will send out each msg individually, which
			// is which we want to test split segment handling.
			conn.Write(msg.request)
		}

		buf = make([]byte, 0)
		buf = binary.BigEndian.AppendUint64(buf, uint64(len(msg.response)))
		conn.Write(buf)

		if len(msg.response) > 0 {
			_, err := io.ReadFull(reader, msg.response)
			require.NoError(can.t, err)
		}
	}
}

func testKafkaFetchRaw(t *testing.T, tls bool, apiVersion int) {
	defaultTopic := "test-topic"

	fixCount := func(count int) int {
		if tls {
			return count
		}

		// Double since both sides of the connection are seen separately in
		// sk_msg/sk_skb.
		return count * 2
	}

	tests := []struct {
		name              string
		topic             string
		buildResponse     func(string) kmsg.FetchResponse
		buildMessages     func(kmsg.FetchRequest, kmsg.FetchResponse) []Message
		onlyTLS           bool
		numFetchedRecords int
	}{
		{
			name:  "basic",
			topic: defaultTopic,
			buildResponse: func(topic string) kmsg.FetchResponse {
				record := makeRecord()
				var records []kmsg.Record
				for i := 0; i < 5; i++ {
					records = append(records, record)
				}

				recordBatch := makeRecordBatch(records...)
				var batches []kmsg.RecordBatch
				for i := 0; i < 4; i++ {
					batches = append(batches, recordBatch)
				}

				partition := makeFetchResponseTopicPartition(batches...)
				var partitions []kmsg.FetchResponseTopicPartition
				for i := 0; i < 3; i++ {
					partitions = append(partitions, partition)
				}

				return makeFetchResponse(apiVersion, makeFetchResponseTopic(topic, partitions...))
			},
			numFetchedRecords: 5 * 4 * 3,
		},
		{
			name:  "large topic name",
			topic: strings.Repeat("a", 254) + "b",
			buildResponse: func(topic string) kmsg.FetchResponse {
				return makeFetchResponse(apiVersion, makeFetchResponseTopic(topic, makeFetchResponseTopicPartition(makeRecordBatch(makeRecord()))))
			},
			numFetchedRecords: 1,
		},
		{
			name:  "many partitions",
			topic: defaultTopic,
			buildResponse: func(topic string) kmsg.FetchResponse {
				// Use a minimal record size in order to pack partitions more
				// tightly and ensure that the program will have to parse more
				// partitions per segment (using many tail calls, etc).
				record := makeRecordWithVal([]byte(""))
				var records []kmsg.Record
				for i := 0; i < 1; i++ {
					records = append(records, record)
				}

				recordBatch := makeRecordBatch(records...)
				var batches []kmsg.RecordBatch
				for i := 0; i < 1; i++ {
					batches = append(batches, recordBatch)
				}

				partition := makeFetchResponseTopicPartition(batches...)
				var partitions []kmsg.FetchResponseTopicPartition
				for i := 0; i < 25; i++ {
					partitions = append(partitions, partition)
				}

				return makeFetchResponse(apiVersion, makeFetchResponseTopic(topic, partitions...))
			},
			numFetchedRecords: 1 * 1 * 25,
		},
		{
			name:  "many topics",
			topic: defaultTopic,
			buildResponse: func(topic string) kmsg.FetchResponse {
				// Use a minimal record size in order to pack topics more
				// tightly and ensure that the program will have to parse more
				// partitions per segment (using many tail calls, etc).
				record := makeRecordWithVal([]byte(""))
				var records []kmsg.Record
				for i := 0; i < 1; i++ {
					records = append(records, record)
				}

				recordBatch := makeRecordBatch(records...)
				var batches []kmsg.RecordBatch
				for i := 0; i < 1; i++ {
					batches = append(batches, recordBatch)
				}

				partition := makeFetchResponseTopicPartition(batches...)
				var partitions []kmsg.FetchResponseTopicPartition
				for i := 0; i < 1; i++ {
					partitions = append(partitions, partition)
				}

				var topics []kmsg.FetchResponseTopic
				topics = append(topics, makeFetchResponseTopic(topic, partitions...))
				// These topics will be ignored in the current implementation,
				// but we're adding them to ensure that we parse the number of
				// topics correctly.
				for i := 0; i < 128; i++ {
					topics = append(topics, makeFetchResponseTopic(fmt.Sprintf("empty-%d", i), partitions...))
				}

				return makeFetchResponse(apiVersion, topics...)
			},
			numFetchedRecords: 1,
		},
		{
			// franz-go reads the size first
			name:    "message size read first",
			onlyTLS: true,
			topic:   defaultTopic,
			buildResponse: func(topic string) kmsg.FetchResponse {
				record := makeRecord()
				partition := makeFetchResponseTopicPartition(makeRecordBatch(record))
				return makeFetchResponse(apiVersion, makeFetchResponseTopic(topic, partition))
			},
			buildMessages: func(req kmsg.FetchRequest, resp kmsg.FetchResponse) []Message {
				formatter := kmsg.NewRequestFormatter(kmsg.FormatterClientID("kgo"))
				var msgs []Message
				reqData := formatter.AppendRequest(make([]byte, 0), &req, int32(55))
				respData := appendResponse(make([]byte, 0), resp, uint32(55))

				msgs = append(msgs, Message{request: reqData})
				msgs = append(msgs, Message{response: respData[0:4]})
				msgs = append(msgs, Message{response: respData[4:]})
				return msgs
			},
			numFetchedRecords: 1,
		},
		{
			// librdkafka reads the message size and the correlation id first
			name:    "message size and correlation ID read first",
			onlyTLS: true,
			topic:   defaultTopic,
			buildResponse: func(topic string) kmsg.FetchResponse {
				record := makeRecord()
				partition := makeFetchResponseTopicPartition(makeRecordBatch(record))
				return makeFetchResponse(apiVersion, makeFetchResponseTopic(topic, partition))
			},
			buildMessages: func(req kmsg.FetchRequest, resp kmsg.FetchResponse) []Message {
				formatter := kmsg.NewRequestFormatter(kmsg.FormatterClientID("kgo"))
				var msgs []Message
				reqData := formatter.AppendRequest(make([]byte, 0), &req, int32(55))
				respData := appendResponse(make([]byte, 0), resp, uint32(55))

				msgs = append(msgs, Message{request: reqData})
				msgs = append(msgs, Message{response: respData[0:8]})
				msgs = append(msgs, Message{response: respData[8:]})
				return msgs
			},
			numFetchedRecords: 1,
		},
		{
			// kafka-go reads the message size and the correlation id separately
			name:    "message size first, then correlation ID",
			onlyTLS: true,
			topic:   defaultTopic,
			buildResponse: func(topic string) kmsg.FetchResponse {
				record := makeRecord()
				partition := makeFetchResponseTopicPartition(makeRecordBatch(record))
				return makeFetchResponse(apiVersion, makeFetchResponseTopic(topic, partition))
			},
			buildMessages: func(req kmsg.FetchRequest, resp kmsg.FetchResponse) []Message {
				formatter := kmsg.NewRequestFormatter(kmsg.FormatterClientID("kgo"))
				var msgs []Message
				reqData := formatter.AppendRequest(make([]byte, 0), &req, int32(55))
				respData := appendResponse(make([]byte, 0), resp, uint32(55))

				msgs = append(msgs, Message{request: reqData})
				msgs = append(msgs, Message{response: respData[0:4]})
				msgs = append(msgs, Message{response: respData[4:8]})
				msgs = append(msgs, Message{response: respData[8:]})
				return msgs
			},
			numFetchedRecords: 1,
		},
		{
			name:  "aborted transactions",
			topic: defaultTopic,
			buildResponse: func(topic string) kmsg.FetchResponse {
				record := makeRecord()
				partition := makeFetchResponseTopicPartition(makeRecordBatch(record, record))
				aborted := kmsg.NewFetchResponseTopicPartitionAbortedTransaction()

				for i := 0; i < 10; i++ {
					partition.AbortedTransactions = append(partition.AbortedTransactions, aborted)
				}

				return makeFetchResponse(apiVersion, makeFetchResponseTopic(topic, partition))
			},
			numFetchedRecords: 2,
		},
		{
			name:  "partial record batch",
			topic: defaultTopic,
			buildResponse: func(topic string) kmsg.FetchResponse {
				record := makeRecord()
				recordBatch := makeRecordBatch(record, record, record)
				partition := makeFetchResponseTopicPartition(recordBatch)

				// Partial record batch, aka "Truncated Content" in Wireshark.  See
				// comment near FetchResponseTopicPartition.RecordBatch in kmsg.
				tmp := recordBatch.AppendTo(make([]byte, 0))
				partition.RecordBatches = append(partition.RecordBatches, tmp[:len(tmp)-1]...)

				return makeFetchResponse(apiVersion, makeFetchResponseTopic(topic, partition))
			},
			numFetchedRecords: 3,
		},
	}

	can := newCannedClientServer(t, tls)
	can.runServer()
	proxyPid := can.runProxy()

	monitor := newKafkaMonitor(t, getDefaultTestConfiguration(tls))
	if tls {
		utils.WaitForProgramsToBeTraced(t, "go-tls", proxyPid)
	}

	for _, tt := range tests {
		if tt.onlyTLS && !tls {
			continue
		}

		t.Run(tt.name, func(t *testing.T) {
			t.Cleanup(func() {
				cleanProtocolMaps(t, "kafka", monitor.ebpfProgram.Manager.Manager)
			})
			req := generateFetchRequest(apiVersion, tt.topic)
			resp := tt.buildResponse(tt.topic)
			var msgs []Message

			if tt.buildMessages == nil {
				msgs = appendMessages(msgs, 99, req, resp)
			} else {
				msgs = tt.buildMessages(req, resp)
			}

			can.runClient(msgs)

			getAndValidateKafkaStats(t, monitor, 1, tt.topic, kafkaParsingValidation{
<<<<<<< HEAD
				expectedNumberOfFetchRequests: fixCount(tt.numFetchedRecords),
				expectedAPIVersionFetch:       int(apiVersion),
=======
				expectedNumberOfFetchRequests: tt.numFetchedRecords,
				expectedAPIVersionFetch:       apiVersion,
				tlsEnabled:                    tls,
>>>>>>> 541eb562
			})
		})

		// Test with buildMessages have custom splitters
		if tt.buildMessages != nil {
			continue
		}

		name := fmt.Sprintf("split/%s", tt.name)
		t.Run(name, func(t *testing.T) {
			if tls {
				t.Skip("TLS split tests disabled due to flakiness")
			}

			t.Cleanup(func() {
				cleanProtocolMaps(t, "kafka", monitor.ebpfProgram.Manager.Manager)
			})
			req := generateFetchRequest(apiVersion, tt.topic)
			resp := tt.buildResponse(tt.topic)

			formatter := kmsg.NewRequestFormatter(kmsg.FormatterClientID("kgo"))

			var msgs []Message
			splitIdx := 0
			for splitIdx = 0; splitIdx < 1000; splitIdx++ {
				reqData := formatter.AppendRequest(make([]byte, 0), &req, int32(splitIdx))
				respData := appendResponse(make([]byte, 0), resp, uint32(splitIdx))

				// There is an assumption in the code that there are no splits
				// inside the header.
				minSegSize := 8

				segSize := min(minSegSize+splitIdx, len(respData))
				if segSize >= len(respData) {
					break
				}

				msgs = append(msgs, Message{request: reqData})
				msgs = append(msgs, Message{response: respData[0:segSize]})

				if segSize+8 >= len(respData) {
					msgs = append(msgs, Message{response: respData[segSize:]})
				} else {
					// Three segments tests other code paths than two, for example
					// it will fail if the tcp_seq is not updated in the response
					// parsing continuation path.
					msgs = append(msgs, Message{response: respData[segSize : segSize+8]})
					msgs = append(msgs, Message{response: respData[segSize+8:]})
				}
			}

			can.runClient(msgs)
			getAndValidateKafkaStats(t, monitor, 1, tt.topic, kafkaParsingValidation{
				expectedNumberOfFetchRequests: fixCount(tt.numFetchedRecords * splitIdx),
				expectedAPIVersionFetch:       apiVersion,
				tlsEnabled:                    tls,
			})
		})
	}
}

func (s *KafkaProtocolParsingSuite) TestKafkaFetchRaw() {
	t := s.T()
	versions := []int{4, 5, 7, 11, 12}

	t.Run("without TLS", func(t *testing.T) {
		for _, version := range versions {
			t.Run(fmt.Sprintf("api%d", version), func(t *testing.T) {
				testKafkaFetchRaw(t, false, version)
			})
		}
	})

	t.Run("with TLS", func(t *testing.T) {
		if !gotlsutils.GoTLSSupported(t, config.New()) {
			t.Skip("GoTLS not supported for this setup")
		}

		for _, version := range versions {
			t.Run(fmt.Sprintf("api%d", version), func(t *testing.T) {
				testKafkaFetchRaw(t, true, version)
			})
		}
	})
}

func TestKafkaInFlightMapCleaner(t *testing.T) {
	skipTestIfKernelNotSupported(t)
	cfg := getDefaultTestConfiguration(false)
	cfg.HTTPMapCleanerInterval = 5 * time.Second
	cfg.HTTPIdleConnectionTTL = time.Second
	monitor := newKafkaMonitor(t, cfg)
	ebpfNow, err := ddebpf.NowNanoseconds()
	require.NoError(t, err)
	inFlightMap, _, err := monitor.ebpfProgram.GetMap("kafka_in_flight")
	require.NoError(t, err)
	key := kafka.KafkaTransactionKey{
		Id: 99,
	}
	val := kafka.KafkaTransaction{
		Request_started: uint64(ebpfNow - (time.Second * 3).Nanoseconds()),
		Request_api_key: 55,
	}
	require.NoError(t, inFlightMap.Update(unsafe.Pointer(&key), unsafe.Pointer(&val), ebpf.UpdateAny))

	var newVal kafka.KafkaTransaction
	require.NoError(t, inFlightMap.Lookup(unsafe.Pointer(&key), unsafe.Pointer(&newVal)))
	require.Equal(t, val, newVal)

	require.Eventually(t, func() bool {
		err := inFlightMap.Lookup(unsafe.Pointer(&key), unsafe.Pointer(&newVal))
		return errors.Is(err, ebpf.ErrKeyNotExist)
	}, 3*cfg.HTTPMapCleanerInterval, time.Millisecond*100)
}

type PrintableInt int

func (i *PrintableInt) String() string {
	if i == nil {
		return "nil"
	}

	return fmt.Sprintf("%d", *i)
}

func (i *PrintableInt) Load() int {
	if i == nil {
		return 0
	}

	return int(*i)
}

func (i *PrintableInt) Add(other int) {
	*i = PrintableInt(other + i.Load())
}

func getAndValidateKafkaStats(t *testing.T, monitor *Monitor, expectedStatsCount int, topicName string, validation kafkaParsingValidation) map[kafka.Key]*kafka.RequestStat {
	kafkaStats := make(map[kafka.Key]*kafka.RequestStat)
	require.EventuallyWithT(t, func(collect *assert.CollectT) {
		protocolStats := monitor.GetProtocolStats()
		kafkaProtocolStats, exists := protocolStats[protocols.Kafka]
		// We might not have kafka stats, and it might be the expected case (to capture 0).
		if exists {
			currentStats := kafkaProtocolStats.(map[kafka.Key]*kafka.RequestStat)
			for key, stats := range currentStats {
				prevStats, ok := kafkaStats[key]
				if ok && prevStats != nil {
					prevStats.CombineWith(stats)
				} else {
					kafkaStats[key] = currentStats[key]
				}
			}
		}
		fmt.Println(kafkaStats)
		assert.Equal(collect, expectedStatsCount, len(kafkaStats), "Did not find expected number of stats")
		if expectedStatsCount != 0 {
			validateProduceFetchCount(collect, kafkaStats, topicName, validation)
		}
	}, time.Second*5, time.Millisecond*100)
	return kafkaStats
}

func validateProduceFetchCount(t *assert.CollectT, kafkaStats map[kafka.Key]*kafka.RequestStat, topicName string, validation kafkaParsingValidation) {
	numberOfProduceRequests := 0
	numberOfFetchRequests := 0
	for kafkaKey, kafkaStat := range kafkaStats {
		hasTLSTag := kafkaStat.StaticTags&network.ConnTagGo != 0
		if hasTLSTag != validation.tlsEnabled {
			continue
		}
		assert.Equal(t, topicName[:min(len(topicName), 80)], kafkaKey.TopicName)
		switch kafkaKey.RequestAPIKey {
		case kafka.ProduceAPIKey:
			assert.Equal(t, uint16(validation.expectedAPIVersionProduce), kafkaKey.RequestVersion)
			numberOfProduceRequests += kafkaStat.Count
		case kafka.FetchAPIKey:
			assert.Equal(t, uint16(validation.expectedAPIVersionFetch), kafkaKey.RequestVersion)
			numberOfFetchRequests += kafkaStat.Count
		default:
			assert.FailNow(t, "Expecting only produce or fetch kafka requests")
		}
	}
	assert.Equal(t, validation.expectedNumberOfProduceRequests, numberOfProduceRequests,
		"Expected %d produce requests but got %d", validation.expectedNumberOfProduceRequests, numberOfProduceRequests)
	assert.Equal(t, validation.expectedNumberOfFetchRequests, numberOfFetchRequests,
		"Expected %d fetch requests but got %d", validation.expectedNumberOfFetchRequests, numberOfFetchRequests)
}

func getDefaultTestConfiguration(tls bool) *config.Config {
	cfg := config.New()
	cfg.EnableKafkaMonitoring = true
	cfg.MaxTrackedConnections = 1000
	if tls {
		cfg.EnableGoTLSSupport = true
		cfg.GoTLSExcludeSelf = true
	}
	return cfg
}

func newKafkaMonitor(t *testing.T, cfg *config.Config) *Monitor {
	monitor, err := NewMonitor(cfg, nil)
	skipIfNotSupported(t, err)
	require.NoError(t, err)
	t.Cleanup(func() {
		monitor.Stop()
	})
	t.Cleanup(utils.ResetDebugger)

	err = monitor.Start()
	require.NoError(t, err)
	return monitor
}

// This test will help us identify if there is any verifier problems while loading the Kafka binary in the CI environment
func TestLoadKafkaBinary(t *testing.T) {
	skipTestIfKernelNotSupported(t)

	ebpftest.TestBuildModes(t, []ebpftest.BuildMode{ebpftest.Prebuilt, ebpftest.RuntimeCompiled, ebpftest.CORE}, "", func(t *testing.T) {
		t.Run("debug", func(t *testing.T) {
			loadKafkaBinary(t, true)
		})
		t.Run("release", func(t *testing.T) {
			loadKafkaBinary(t, false)
		})
	})
}

func loadKafkaBinary(t *testing.T, debug bool) {
	cfg := config.New()
	// We don't have a way of enabling kafka without http at the moment
	cfg.EnableKafkaMonitoring = true
	cfg.MaxTrackedConnections = 1000
	cfg.BPFDebug = debug

	newKafkaMonitor(t, cfg)
}<|MERGE_RESOLUTION|>--- conflicted
+++ resolved
@@ -318,142 +318,6 @@
 					tlsEnabled:                      tls,
 				})
 			},
-<<<<<<< HEAD
-			teardown:      kafkaTeardown,
-			configuration: getConfig,
-		},
-		{
-			name: "TestHTTPAndKafka",
-			context: testContext{
-				serverPort:    kafkaPort,
-				targetAddress: targetAddress,
-				serverAddress: serverAddress,
-				extras: map[string]interface{}{
-					"topic_name": s.getTopicName(),
-				},
-			},
-			testBody: func(t *testing.T, ctx *testContext, monitor *Monitor) {
-				t.Skip("no http")
-				topicName := ctx.extras["topic_name"].(string)
-				client, err := kafka.NewClient(kafka.Options{
-					ServerAddress: ctx.targetAddress,
-					DialFn:        dialFn,
-					CustomOptions: []kgo.Opt{
-						kgo.MaxVersions(version),
-						kgo.ClientID(""),
-					},
-				})
-				require.NoError(t, err)
-				ctx.clients = append(ctx.clients, client)
-				require.NoError(t, client.CreateTopic(topicName))
-
-				record := &kgo.Record{Topic: topicName, Value: []byte("Hello Kafka!")}
-				ctxTimeout, cancel := context.WithTimeout(context.Background(), time.Second*5)
-				require.NoError(t, client.Client.ProduceSync(ctxTimeout, record).FirstErr(), "record had a produce error while synchronously producing")
-				cancel()
-
-				serverAddr := "localhost:8081"
-				srvDoneFn := testutil.HTTPServer(t, serverAddr, testutil.Options{})
-				t.Cleanup(srvDoneFn)
-				httpClient := nethttp.Client{}
-
-				req, err := nethttp.NewRequest(httpMethods[0], fmt.Sprintf("http://%s/%d/request", serverAddr, nethttp.StatusOK), nil)
-				require.NoError(t, err)
-
-				httpRequestCount := 10
-				for i := 0; i < httpRequestCount; i++ {
-					resp, err := httpClient.Do(req)
-					require.NoError(t, err)
-					// Have to read the response body to ensure the client will be able to properly close the connection.
-					io.Copy(io.Discard, resp.Body)
-					resp.Body.Close()
-				}
-				srvDoneFn()
-
-				httpOccurrences := 0
-				expectedKafkaRequestCount := fixCount(1)
-				kafkaStats := make(map[kafka.Key]*kafka.RequestStat)
-				require.EventuallyWithT(t, func(collect *assert.CollectT) {
-					allStats := monitor.GetProtocolStats()
-					require.NotNil(t, allStats)
-
-					httpStats, ok := allStats[protocols.HTTP]
-					if ok {
-						httpOccurrences += countRequestOccurrences(httpStats.(map[http.Key]*http.RequestStats), req)
-					}
-
-					kafkaProtocolStats, ok := allStats[protocols.Kafka]
-					// We might not have kafka stats, and it might be the expected case (to capture 0).
-					if ok {
-						currentStats := kafkaProtocolStats.(map[kafka.Key]*kafka.RequestStat)
-						for key, stats := range currentStats {
-							prevStats, ok := kafkaStats[key]
-							if ok && prevStats != nil {
-								prevStats.CombineWith(stats)
-							} else {
-								kafkaStats[key] = currentStats[key]
-							}
-						}
-					}
-					assert.Equal(collect, expectedKafkaRequestCount, len(kafkaStats), "Unexpected number of Kafka requests")
-					assert.Equal(collect, httpRequestCount, httpOccurrences, "Unexpected number of HTTP requests")
-					validateProduceFetchCount(collect, kafkaStats, topicName,
-						kafkaParsingValidation{
-							expectedNumberOfProduceRequests: fixCount(1),
-							expectedNumberOfFetchRequests:   0,
-							expectedAPIVersionProduce:       8,
-							expectedAPIVersionFetch:         0,
-						})
-				}, time.Second*3, time.Millisecond*100)
-			},
-			teardown: kafkaTeardown,
-			configuration: func() *config.Config {
-				cfg := getConfig()
-				cfg.EnableHTTPMonitoring = true
-				return cfg
-			},
-		},
-		{
-			name: "TestEnableHTTPOnly",
-			context: testContext{
-				serverPort:    kafkaPort,
-				targetAddress: targetAddress,
-				serverAddress: serverAddress,
-				extras: map[string]interface{}{
-					"topic_name": s.getTopicName(),
-				},
-			},
-			testBody: func(t *testing.T, ctx *testContext, monitor *Monitor) {
-				t.Skip("no http")
-				topicName := ctx.extras["topic_name"].(string)
-				client, err := kafka.NewClient(kafka.Options{
-					ServerAddress: ctx.targetAddress,
-					DialFn:        dialFn,
-					CustomOptions: []kgo.Opt{
-						kgo.MaxVersions(version),
-						kgo.ClientID(""),
-					},
-				})
-				require.NoError(t, err)
-				ctx.clients = append(ctx.clients, client)
-				require.NoError(t, client.CreateTopic(topicName))
-
-				record := &kgo.Record{Topic: topicName, Value: []byte("Hello Kafka!")}
-				ctxTimeout, cancel := context.WithTimeout(context.Background(), time.Second*5)
-				require.NoError(t, client.Client.ProduceSync(ctxTimeout, record).FirstErr(), "record had a produce error while synchronously producing")
-				cancel()
-
-				getAndValidateKafkaStats(t, monitor, 0, "", kafkaParsingValidation{})
-			},
-			teardown: kafkaTeardown,
-			configuration: func() *config.Config {
-				cfg := config.New()
-				cfg.EnableHTTPMonitoring = true
-				cfg.MaxTrackedConnections = 1000
-				return cfg
-			},
-=======
->>>>>>> 541eb562
 		},
 		{
 			name: "Multiple records within the same produce requests",
@@ -1188,14 +1052,9 @@
 			can.runClient(msgs)
 
 			getAndValidateKafkaStats(t, monitor, 1, tt.topic, kafkaParsingValidation{
-<<<<<<< HEAD
 				expectedNumberOfFetchRequests: fixCount(tt.numFetchedRecords),
-				expectedAPIVersionFetch:       int(apiVersion),
-=======
-				expectedNumberOfFetchRequests: tt.numFetchedRecords,
 				expectedAPIVersionFetch:       apiVersion,
 				tlsEnabled:                    tls,
->>>>>>> 541eb562
 			})
 		})
 

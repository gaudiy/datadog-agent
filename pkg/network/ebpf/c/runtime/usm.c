#include "bpf_tracing.h"
#include "bpf_builtins.h"
#include "bpf_telemetry.h"
#include "bpf_metadata.h"
#include "bpf_bypass.h"

#include "ktypes.h"
#ifdef COMPILE_RUNTIME
#include "kconfig.h"
#endif

#include "ip.h"
#include "ipv6.h"
#include "sock.h"
#include "port_range.h"

#include "protocols/classification/dispatcher-helpers.h"
#include "protocols/http/buffer.h"
#include "protocols/http/http.h"
#include "protocols/http2/decoding.h"
#include "protocols/http2/decoding-tls.h"
#include "protocols/http2/decoding-kprobe.h"
#include "protocols/http2/decoding-skmsg.h"
#include "protocols/kafka/kafka-parsing.h"
#include "protocols/postgres/decoding.h"
#include "protocols/sockfd-probes.h"
#include "protocols/tls/java/erpc_dispatcher.h"
#include "protocols/tls/java/erpc_handlers.h"
#include "protocols/tls/go-tls-types.h"
#include "protocols/tls/go-tls-goid.h"
#include "protocols/tls/go-tls-location.h"
#include "protocols/tls/go-tls-conn.h"
#include "protocols/tls/https.h"
#include "protocols/tls/native-tls.h"
#include "protocols/tls/tags-types.h"

// The entrypoint for all packets classification & decoding in universal service monitoring.
SEC("socket/protocol_dispatcher")
int socket__protocol_dispatcher(struct __sk_buff *skb) {
    log_debug("protocl disp skb %p pkt_type %u", skb, skb->pkt_type);
    if (skb->pkt_type != 4) {
        return 0;
    }

    // protocol_dispatcher_entrypoint(skb);
    return 0;
}

// This entry point is needed to bypass a memory limit on socket filters
// See: https://datadoghq.atlassian.net/wiki/spaces/NET/pages/2326855913/HTTP#Known-issues
SEC("socket/protocol_dispatcher_kafka")
int socket__protocol_dispatcher_kafka(struct __sk_buff *skb) {
    dispatch_kafka(skb);
    return 0;
}

// This entry point is needed to bypass stack limit errors if `is_kafka()` is called
// from the regular TLS dispatch entrypoint.
SEC("uprobe/tls_protocol_dispatcher_kafka")
int uprobe__tls_protocol_dispatcher_kafka(struct pt_regs *ctx) {
    tls_dispatch_kafka(ctx);
    return 0;
};

SEC("sk_msg/protocol_dispatcher")
int sk_msg__protocol_dispatcher(struct sk_msg_md *msg) {
    log_debug("sk_msg__protocol_dispatcher: msg %p msg->sk %lx size %u", msg, (unsigned long)msg->sk, msg->size);

    u64 pid_tgid = bpf_get_current_pid_tgid();
    u32 *splicing = bpf_map_lookup_elem(&tcp_splicing, &pid_tgid);
    if (splicing) {
        u64 key = (u64)msg->sk;
        u32 *seen_non_splice = bpf_map_lookup_elem(&tcp_seen_non_splice, &key);
        if (seen_non_splice) {
            log_debug("sk_msg__protocol_dispatcher: in splice and seen non-splice");
        } else {
            log_debug("sk_msg__protocol_dispatcher: skipping due to splice and never seen non-splice");
            return SK_PASS;
        }
    } else {
        u64 key = (u64)msg->sk;
        __u32 seen = 1;
        bpf_map_update_elem(&tcp_seen_non_splice, &key, &seen, BPF_ANY);
    }


    protocol_dispatcher_entrypoint_sk_msg(msg);
    return SK_PASS;
}

SEC("sk_msg/protocol_dispatcher_kafka")
int sk_msg__protocol_dispatcher_kafka(struct sk_msg_md *msg) {
    sk_msg_dispatch_kafka(msg);
    return SK_PASS;
}

SEC("kprobe/protocol_dispatcher_kafka")
int kprobe__protocol_dispatcher_kafka(struct pt_regs *ctx) {
    kprobe_dispatch_kafka(ctx);
    return 0;
};

SEC("sockops/sockops")
int sockops__sockops(struct bpf_sock_ops *skops) {
    int op = (int) skops->op;

    // return 0;

    if (op == BPF_SOCK_OPS_STATE_CB) {
        u32 new = skops->args[1];
        log_debug("sockops state cb old %d new %d", skops->args[0], skops->args[1]);
        log_debug("sockops ip %x local_port %u", skops->local_ip4, skops->local_port);
        log_debug("sockops ip %x remote_port %u", skops->remote_ip4, bpf_ntohl(skops->remote_port));

        if (new == BPF_TCP_CLOSE || new == BPF_TCP_LAST_ACK) {
            conn_tuple_t tup = {};

            bpf_memset(&tup, 0, sizeof(tup));

            tup.metadata = CONN_V4 | CONN_TYPE_TCP;
            tup.saddr_l = skops->local_ip4;
            tup.daddr_l = skops->remote_ip4;
            tup.sport = skops->local_port;
            tup.dport = bpf_ntohl(skops->remote_port);

            u64 cookie = bpf_get_socket_cookie(skops);
            tup.pid = cookie >> 32;
            tup.netns = cookie;

            sockops_http_termination(&tup);
            sockops_kafka_termination(&tup);
            sockops_http2_termination(&tup);

                struct sockhash_key key = {
        .remote_ip4 = skops->remote_ip4,
        .local_ip4 = skops->local_ip4,
        .remote_port = skops->remote_port,
        .local_port = skops->local_port,
    };

            bpf_map_delete_elem(&socket_cookie_hash, &key);

            return 0;
        }
    }

    if (op != BPF_SOCK_OPS_PASSIVE_ESTABLISHED_CB && op != BPF_SOCK_OPS_ACTIVE_ESTABLISHED_CB) {
        return 0;
    }

    struct sockhash_key key = {
        .remote_ip4 = skops->remote_ip4,
        .local_ip4 = skops->local_ip4,
        .remote_port = skops->remote_port,
        .local_port = skops->local_port,
    };

    log_debug("sockops! op %u", skops->op);
    log_debug("sockops local_port %u", skops->local_port);
    log_debug("sockops remote_port %u", bpf_ntohl(skops->remote_port));
    log_debug("sockops! cookie %llu", bpf_get_socket_cookie(skops));

    long ret = bpf_sock_hash_update(skops, &sockhash, &key, BPF_NOEXIST);
    if (ret != 1000) {
        log_debug("sockops ret %ld", ret);
    }

    u64 cookie = bpf_get_socket_cookie(skops);
    bpf_map_update_elem(&socket_cookie_hash, &key, &cookie, BPF_NOEXIST);

    // bpf_sock_ops_cb_flags_set(skops, BPF_SOCK_OPS_STATE_CB_FLAG);

    // case (op) {
    // case BPF_SOCK_OPS_PASSIVE_ESTABLISHED_CB:

    // }

     return 0;
 }
 

SEC("kprobe/tcp_sendmsg")
<<<<<<< HEAD
int BPF_KPROBE(kprobe__tcp_sendmsg, struct sock *sk) {
    log_debug("kprobe/tcp_sendmsg: sk=%lx", (unsigned long)sk);
    // map connection tuple during SSL_do_handshake(ctx)
    map_ssl_ctx_to_sock(sk);

    return 0;
}

struct iov_iter___new {
    void *ubuf;
};

struct msghdr___new {
    int msg_namelen;
    struct iov_iter___new msg_iter;
};

SEC("kprobe/tcp_recvmsg")
int BPF_KPROBE(kprobe__tcp_recvmsg, struct sock *sk, struct msghdr *msg, size_t len, int flags) {
    u64 pid_tgid = bpf_get_current_pid_tgid();

    log_debug("kprobe/tcp_recvmsg: sk=%p msghdr=%p!\n", sk, msg);
    log_debug("kprobe/tcp_recvmsg: len=%lu\n", len);

    u8 iter_type;
    BPF_CORE_READ_INTO(&iter_type, msg, msg_iter.iter_type);
    log_debug("kprobe/tcp_recvmsg: iter_type=%u", iter_type);

    void *ubuf;
    BPF_CORE_READ_INTO(&ubuf, (struct msghdr___new *)msg, msg_iter.ubuf);
    // BPF_CORE_READ_INTO(&iter_type, (struct msghdr_new *)msg, msg_iter.iter_type);

    // int x;
    // BPF_CORE_READ_INTO(&x, (struct msghdr*)msg, msg_namelen);
    // log_debug("kprobe/tcp_sendmsg: msg_namelen1=%d", x);

#ifdef COMPILE_CORE
    int inq;
    if (bpf_core_field_exists(((struct msghdr___new *)msg)->msg_namelen)) {
        BPF_CORE_READ_INTO(&inq, (struct msghdr___new*)msg, msg_namelen);
        log_debug("kprobe/tcp_recvmsg: msg_namelen2=%d", inq);
    } else {
        log_debug("kprobe/tcp_recvmsg: no namelen2");
    }
#endif

    log_debug("kprobe/tcp_recvmsg: ubuf=%lx", (unsigned long)ubuf);

    tcp_kprobe_state_t state = {
        .sock = sk,
        .buffer = ubuf,
    };
    bpf_map_update_with_telemetry(tcp_kprobe_state, &pid_tgid, &state, BPF_ANY);

=======
int BPF_BYPASSABLE_KPROBE(kprobe__tcp_sendmsg, struct sock *sk) {
    log_debug("kprobe/tcp_sendmsg: sk=%p", sk);
>>>>>>> 541eb562
    // map connection tuple during SSL_do_handshake(ctx)
    map_ssl_ctx_to_sock(sk);

    return 0;
}

SEC("kretprobe/tcp_recvmsg")
int BPF_KRETPROBE(kretprobe__tcp_recvmsg, int ret) {
    log_debug("kretprobe/tcp_recvmsg ret=%d", ret);

    u64 pid_tgid = bpf_get_current_pid_tgid();
    tcp_kprobe_state_t *state = bpf_map_lookup_elem(&tcp_kprobe_state, &pid_tgid);
    if (!state) {
        log_debug("kretprobe/tcp_recvmsg no state");
        return 0;
    }

    if (ret > 0) {
        u64 data0 = 0;
        u64 data1 = 0;
        bpf_probe_read_user(&data0, sizeof(data0), state->buffer);
        bpf_probe_read_user(&data1, sizeof(data1), state->buffer + sizeof(data1));
        log_debug("recvmsg data=%016llx %016llx", bpf_be64_to_cpu(data0), bpf_be64_to_cpu(data1));

        kprobe_protocol_dispatcher_entrypoint(ctx, state->sock, state->buffer, ret);
    }

    bpf_map_delete_elem(&tcp_kprobe_state, &pid_tgid);

    return 0;
}

SEC("kprobe/tcp_splice_read")
int BPF_KPROBE(kprobe__tcp_splice_read, struct socket *sock) {
    bpf_printk("kprobe/tcp_splice_read sock=%llx\n", (unsigned long)sock);

    return 0;
}

SEC("kprobe/simple_copy_to_iter")
int BPF_KPROBE(kprobe__simple_copy_to_iter, const void *addr, size_t bytes) {
    bpf_printk("kprobe/simple_copy_to_iter addr=%p bytes=%lu\n", addr, bytes);

    // u64 pid_tgid = bpf_get_current_pid_tgid();
    // tcp_kprobe_state_t *state = bpf_map_lookup_elem(&tcp_kprobe_state, &pid_tgid);
    // if (!state) {
    //     log_debug("kprobe/simple_copy_to_iter no state");
    //     return 0;
    // }

    // state->buffer = addr;
    // log_debug("kprobe/simple_copy_to_iter found state");

    return 0;
}

SEC("kretprobe/simple_copy_to_iter")
int BPF_KRETPROBE(kretprobe__simple_copy_to_iter, size_t bytes) {
    log_debug("kretprobe/simple_copy_to_iter");

    // u64 pid_tgid = bpf_get_current_pid_tgid();
    // tcp_kprobe_state_t *state = bpf_map_lookup_elem(&tcp_kprobe_state, &pid_tgid);
    // if (!state) {
    //     log_debug("kretprobe/simple_copy_to_iter no state");
    //     return 0;
    // }

    // log_debug("kretprobe/simple_copy_to_iter found state");
    // kprobe_protocol_dispatcher_entrypoint(ctx, state->sock, state->buffer, bytes);

    return 0;
}

SEC("kprobe/splice_to_socket")
int BPF_KPROBE(kprobe__splice_to_socket) {
    bpf_printk("kprobe/splice_to_socket\n");

    u64 pid_tgid = bpf_get_current_pid_tgid();
    __u32 splicing = 1;
    bpf_map_update_elem(&tcp_splicing, &pid_tgid, &splicing, BPF_ANY);

    return 0;
}

SEC("kretprobe/splice_to_socket")
int BPF_KRETPROBE(kretprobe__splice_to_socket) {
    log_debug("kretprobe/splice_to_socket");

    u64 pid_tgid = bpf_get_current_pid_tgid();
    bpf_map_delete_elem(&tcp_splicing, &pid_tgid);

    return 0;
}

SEC("kprobe/tcp_splice_data_recv")
int BPF_KPROBE(kprobe__tcp_splice_data_recv, read_descriptor_t *rd_desc, struct sk_buff *skb, unsigned int offset, size_t len) {
    bpf_printk("kprobe/tcp_splice_data_recv skb=%p offset=%u len=%lu\n", skb, offset, len);

    __u32 skb_len;
    BPF_CORE_READ_INTO(&skb_len, skb, len);
    __u32 skb_data_len;
    BPF_CORE_READ_INTO(&skb_data_len, skb, data_len);
    void *skb_head;
    BPF_CORE_READ_INTO(&skb_head, skb, head);
    __u32 skb_end;
    BPF_CORE_READ_INTO(&skb_end, skb, end);

    bpf_printk("kprobe/tcp_splice_data_recv skb->len %u data_len %u skb_headlen %u\n", skb_len, skb_data_len, skb_len - skb_data_len);
    bpf_printk("kprobe/tcp_splice_data_recv skb->head %p end %u\n", skb_head, skb_end);

    void *skb_end_pointer = skb_head + skb_end;
    struct skb_shared_info *shinfo = skb_end_pointer;
    bpf_printk("kprobe/tcp_splice_data_recv shinfo %p\n", shinfo);

    __u8 nr_frags;
    BPF_CORE_READ_INTO(&nr_frags, shinfo, nr_frags);

    bpf_printk("kprobe/tcp_splice_data_recv nr_frags %u\n", nr_frags);

    struct page *frag_page;
    BPF_CORE_READ_INTO(&frag_page, shinfo, frags[0].bv_page);
    __u32 frag_len;
    BPF_CORE_READ_INTO(&frag_len, shinfo, frags[0].bv_len);
    __u32 frag_offset;
    BPF_CORE_READ_INTO(&frag_offset, shinfo, frags[0].bv_offset);

    bpf_printk("kprobe/tcp_splice_data_recv frag[0] page %p len %u offset %u\n", frag_page, frag_len, frag_offset);

    // u64 pid_tgid = bpf_get_current_pid_tgid();
    // tcp_kprobe_state_t *state = bpf_map_lookup_elem(&tcp_kprobe_state, &pid_tgid);
    // if (!state) {
    //     log_debug("kprobe/simple_copy_to_iter no state");
    //     return 0;
    // }

    // state->buffer = addr;
    // log_debug("kprobe/simple_copy_to_iter found state");

    return 0;
}

SEC("kretprobe/tcp_splice_data_recv")
int BPF_KRETPROBE(kretprobe__tcp_splice_data_recv, size_t bytes) {
    log_debug("kretprobe/tcp_splice_data_recv");

    // u64 pid_tgid = bpf_get_current_pid_tgid();
    // tcp_kprobe_state_t *state = bpf_map_lookup_elem(&tcp_kprobe_state, &pid_tgid);
    // if (!state) {
    //     log_debug("kretprobe/simple_copy_to_iter no state");
    //     return 0;
    // }

    // log_debug("kretprobe/simple_copy_to_iter found state");
    // kprobe_protocol_dispatcher_entrypoint(ctx, state->sock, state->buffer, bytes);

    return 0;
}

SEC("tracepoint/net/netif_receive_skb")
int tracepoint__net__netif_receive_skb(void *ctx) {
    CHECK_BPF_PROGRAM_BYPASSED()
    log_debug("tracepoint/net/netif_receive_skb");
    // flush batch to userspace
    // because perf events can't be sent from socket filter programs
    http_batch_flush(ctx);
    http2_batch_flush(ctx);
    terminated_http2_batch_flush(ctx);
    kafka_batch_flush(ctx);
    postgres_batch_flush(ctx);
    return 0;
}

// GO TLS PROBES

// func (c *Conn) Write(b []byte) (int, error)
SEC("uprobe/crypto/tls.(*Conn).Write")
int BPF_BYPASSABLE_UPROBE(uprobe__crypto_tls_Conn_Write) {
    u64 pid_tgid = bpf_get_current_pid_tgid();
    u64 pid = pid_tgid >> 32;
    tls_offsets_data_t* od = get_offsets_data();
    if (od == NULL) {
        log_debug("[go-tls-write] no offsets data in map for pid %llu", pid);
        return 0;
    }

    // Read the PID and goroutine ID to make the partial call key
    go_tls_function_args_key_t call_key = {0};
    call_key.pid = pid;
    if (read_goroutine_id(ctx, &od->goroutine_id, &call_key.goroutine_id)) {
        log_debug("[go-tls-write] failed reading go routine id for pid %llu", pid);
        return 0;
    }

    // Read the parameters to make the partial call data
    // (since the parameters might not be live by the time the return probe is hit).
    go_tls_write_args_data_t call_data = {0};
    if (read_location(ctx, &od->write_conn_pointer, sizeof(call_data.conn_pointer), &call_data.conn_pointer)) {
        log_debug("[go-tls-write] failed reading conn pointer for pid %llu", pid);
        return 0;
    }

    if (read_location(ctx, &od->write_buffer.ptr, sizeof(call_data.b_data), &call_data.b_data)) {
        log_debug("[go-tls-write] failed reading buffer pointer for pid %llu", pid);
        return 0;
    }

    if (read_location(ctx, &od->write_buffer.len, sizeof(call_data.b_len), &call_data.b_len)) {
        log_debug("[go-tls-write] failed reading buffer length for pid %llu", pid);
        return 0;
    }

    bpf_map_update_elem(&go_tls_write_args, &call_key, &call_data, BPF_ANY);
    return 0;
}

// func (c *Conn) Write(b []byte) (int, error)
SEC("uprobe/crypto/tls.(*Conn).Write/return")
int BPF_BYPASSABLE_UPROBE(uprobe__crypto_tls_Conn_Write__return) {
    u64 pid_tgid = bpf_get_current_pid_tgid();
    u64 pid = pid_tgid >> 32;
    tls_offsets_data_t* od = get_offsets_data();
    if (od == NULL) {
        log_debug("[go-tls-write-return] no offsets data in map for pid %llu", pid);
        return 0;
    }

    // Read the PID and goroutine ID to make the partial call key
    go_tls_function_args_key_t call_key = {0};
    call_key.pid = pid;

    if (read_goroutine_id(ctx, &od->goroutine_id, &call_key.goroutine_id)) {
        log_debug("[go-tls-write-return] failed reading go routine id for pid %llu", pid);
        return 0;
    }

    uint64_t bytes_written = 0;
    if (read_location(ctx, &od->write_return_bytes, sizeof(bytes_written), &bytes_written)) {
        bpf_map_delete_elem(&go_tls_write_args, &call_key);
        log_debug("[go-tls-write-return] failed reading write return bytes location for pid %llu", pid);
        return 0;
    }

    if (bytes_written <= 0) {
        bpf_map_delete_elem(&go_tls_write_args, &call_key);
        log_debug("[go-tls-write-return] write returned non-positive for amount of bytes written for pid: %llu", pid);
        return 0;
    }

    uint64_t err_ptr = 0;
    if (read_location(ctx, &od->write_return_error, sizeof(err_ptr), &err_ptr)) {
        bpf_map_delete_elem(&go_tls_write_args, &call_key);
        log_debug("[go-tls-write-return] failed reading write return error location for pid %llu", pid);
        return 0;
    }

    // check if err != nil
    if (err_ptr != 0) {
        bpf_map_delete_elem(&go_tls_write_args, &call_key);
        log_debug("[go-tls-write-return] error in write for pid %llu: data will be ignored", pid);
        return 0;
    }

    go_tls_write_args_data_t *call_data_ptr = bpf_map_lookup_elem(&go_tls_write_args, &call_key);
    if (call_data_ptr == NULL) {
        bpf_map_delete_elem(&go_tls_write_args, &call_key);
        log_debug("[go-tls-write-return] no write information in write-return for pid %llu", pid);
        return 0;
    }

    conn_tuple_t *t = conn_tup_from_tls_conn(od, (void*)call_data_ptr->conn_pointer, pid_tgid);
    if (t == NULL) {
        log_debug("[go-tls-write-return] failed getting conn tup from tls conn for pid %llu", pid);
        bpf_map_delete_elem(&go_tls_write_args, &call_key);
        return 0;
    }

    char *buffer_ptr = (char*)call_data_ptr->b_data;
    log_debug("[go-tls-write] processing %s", buffer_ptr);
    bpf_map_delete_elem(&go_tls_write_args, &call_key);
    conn_tuple_t copy = {0};
    bpf_memcpy(&copy, t, sizeof(conn_tuple_t));
    // We want to guarantee write-TLS hooks generates the same connection tuple, while read-TLS hooks generate
    // the inverse direction, thus we're normalizing the tuples into a client <-> server direction, and then flipping it
    // to the server <-> client direction.
    normalize_tuple(&copy);
    flip_tuple(&copy);
    tls_process(ctx, &copy, buffer_ptr, bytes_written, GO);
    return 0;
}

// func (c *Conn) Read(b []byte) (int, error)
SEC("uprobe/crypto/tls.(*Conn).Read")
int BPF_BYPASSABLE_UPROBE(uprobe__crypto_tls_Conn_Read) {
    u64 pid_tgid = bpf_get_current_pid_tgid();
    u64 pid = pid_tgid >> 32;
    tls_offsets_data_t* od = get_offsets_data();
    if (od == NULL) {
        log_debug("[go-tls-read] no offsets data in map for pid %llu", pid_tgid >> 32);
        return 0;
    }

    // Read the PID and goroutine ID to make the partial call key
    go_tls_function_args_key_t call_key = {0};
    call_key.pid = pid;
    if (read_goroutine_id(ctx, &od->goroutine_id, &call_key.goroutine_id)) {
        log_debug("[go-tls-read] failed reading go routine id for pid %llu", pid_tgid >> 32);
        return 0;
    }

    // Read the parameters to make the partial call data
    // (since the parameters might not be live by the time the return probe is hit).
    go_tls_read_args_data_t call_data = {0};
    if (read_location(ctx, &od->read_conn_pointer, sizeof(call_data.conn_pointer), &call_data.conn_pointer)) {
        log_debug("[go-tls-read] failed reading conn pointer for pid %llu", pid_tgid >> 32);
        return 0;
    }
    if (read_location(ctx, &od->read_buffer.ptr, sizeof(call_data.b_data), &call_data.b_data)) {
        log_debug("[go-tls-read] failed reading buffer pointer for pid %llu", pid_tgid >> 32);
        return 0;
    }

    bpf_map_update_elem(&go_tls_read_args, &call_key, &call_data, BPF_ANY);
    return 0;
}

// func (c *Conn) Read(b []byte) (int, error)
SEC("uprobe/crypto/tls.(*Conn).Read/return")
int BPF_BYPASSABLE_UPROBE(uprobe__crypto_tls_Conn_Read__return) {
    u64 pid_tgid = bpf_get_current_pid_tgid();
    u64 pid = pid_tgid >> 32;
    tls_offsets_data_t* od = get_offsets_data();
    if (od == NULL) {
        log_debug("[go-tls-read-return] no offsets data in map for pid %llu", pid);
        return 0;
    }

    // On 4.14 kernels we suffered from a verifier issue, that lost track on `call_key` and failed later when accessing
    // to it. The workaround was to delay its creation, so we're getting the goroutine separately.
    __s64 goroutine_id = 0;
    // Read the PID and goroutine ID to make the partial call key
    if (read_goroutine_id(ctx, &od->goroutine_id, &goroutine_id)) {
        log_debug("[go-tls-read-return] failed reading go routine id for pid %llu", pid);
        return 0;
    }

    go_tls_function_args_key_t call_key = {0};
    call_key.pid = pid;
    call_key.goroutine_id = goroutine_id;

    go_tls_read_args_data_t* call_data_ptr = bpf_map_lookup_elem(&go_tls_read_args, &call_key);
    if (call_data_ptr == NULL) {
        log_debug("[go-tls-read-return] no read information in read-return for pid %llu", pid);
        return 0;
    }

    uint64_t bytes_read = 0;
    if (read_location(ctx, &od->read_return_bytes, sizeof(bytes_read), &bytes_read)) {
        log_debug("[go-tls-read-return] failed reading return bytes location for pid %llu", pid);
        bpf_map_delete_elem(&go_tls_read_args, &call_key);
        return 0;
    }

    // Errors like "EOF" of "unexpected EOF" can be treated as no error by the hooked program.
    // Therefore, if we choose to ignore data if read had returned these errors we may have accuracy issues.
    // For now for success validation we chose to check only the amount of bytes read
    // and make sure it's greater than zero.
    if (bytes_read <= 0) {
        log_debug("[go-tls-read-return] read returned non-positive for amount of bytes read for pid: %llu", pid);
        bpf_map_delete_elem(&go_tls_read_args, &call_key);
        return 0;
    }

    conn_tuple_t* t = conn_tup_from_tls_conn(od, (void*) call_data_ptr->conn_pointer, pid_tgid);
    if (t == NULL) {
        log_debug("[go-tls-read-return] failed getting conn tup from tls conn for pid %llu", pid);
        bpf_map_delete_elem(&go_tls_read_args, &call_key);
        return 0;
    }

    char *buffer_ptr = (char*)call_data_ptr->b_data;
    bpf_map_delete_elem(&go_tls_read_args, (go_tls_function_args_key_t*)&call_key);

    // The read tuple should be flipped (compared to the write tuple).
    // tls_process and the appropriate parsers will flip it back if needed.
    conn_tuple_t copy = {0};
    bpf_memcpy(&copy, t, sizeof(conn_tuple_t));
    // We want to guarantee write-TLS hooks generates the same connection tuple, while read-TLS hooks generate
    // the inverse direction, thus we're normalizing the tuples into a client <-> server direction.
    normalize_tuple(&copy);
    tls_process(ctx, &copy, buffer_ptr, bytes_read, GO);
    return 0;
}

// func (c *Conn) Close(b []byte) (int, error)
SEC("uprobe/crypto/tls.(*Conn).Close")
int BPF_BYPASSABLE_UPROBE(uprobe__crypto_tls_Conn_Close) {
    u64 pid_tgid = bpf_get_current_pid_tgid();
    tls_offsets_data_t* od = get_offsets_data();
    if (od == NULL) {
        log_debug("[go-tls-close] no offsets data in map for pid %llu", pid_tgid >> 32);
        return 0;
    }

    // Read the PID and goroutine ID to make the partial call key
    go_tls_function_args_key_t call_key = {0};
    call_key.pid = pid_tgid >> 32;
    if (read_goroutine_id(ctx, &od->goroutine_id, &call_key.goroutine_id) == 0) {
        bpf_map_delete_elem(&go_tls_read_args, &call_key);
        bpf_map_delete_elem(&go_tls_write_args, &call_key);
    }

    void* conn_pointer = NULL;
    if (read_location(ctx, &od->close_conn_pointer, sizeof(conn_pointer), &conn_pointer)) {
        log_debug("[go-tls-close] failed reading close conn pointer for pid %llu", pid_tgid >> 32);
        return 0;
    }

    conn_tuple_t* t = conn_tup_from_tls_conn(od, conn_pointer, pid_tgid);
    if (t == NULL) {
        log_debug("[go-tls-close] failed getting conn tup from tls conn for pid %llu", pid_tgid >> 32);
        return 0;
    }

    // Clear the element in the map since this connection is closed
    bpf_map_delete_elem(&conn_tup_by_go_tls_conn, &conn_pointer);

    conn_tuple_t copy = *t;
    // tls_finish can launch a tail call, thus cleanup should be done before.
    tls_finish(ctx, &copy, false);
    return 0;
}

static __always_inline void* get_tls_base(struct task_struct* task) {
#if defined(__TARGET_ARCH_x86)
    // X86 (RUNTIME & CO-RE)
    return (void *)BPF_CORE_READ(task, thread.fsbase);
#elif defined(__TARGET_ARCH_arm64)
#if defined(COMPILE_RUNTIME)
    // ARM64 (RUNTIME)
#if LINUX_VERSION_CODE >= KERNEL_VERSION(5, 5, 0)
    return (void *)BPF_CORE_READ(task, thread.uw.tp_value);
#else
    // This branch (kernel < 5.5) won't ever be executed, but is needed for
    // for the runtime compilation/program load to work in older kernels.
    return NULL;
#endif
#else
    // ARM64 (CO-RE)
    // Note that all Kernels currently supported by GoTLS monitoring (>= 5.5) do
    // have the field below, but if we don't check for its existence the program
    // *load* may fail in older Kernels, even if GoTLS monitoring is disabled.
    if (bpf_core_field_exists(task->thread.uw)) {
        return (void *)BPF_CORE_READ(task, thread.uw.tp_value);
    } else {
        return NULL;
    }
#endif
#else
    #error "Unsupported platform"
#endif
}

char _license[] SEC("license") = "GPL";<|MERGE_RESOLUTION|>--- conflicted
+++ resolved
@@ -180,8 +180,7 @@
  
 
 SEC("kprobe/tcp_sendmsg")
-<<<<<<< HEAD
-int BPF_KPROBE(kprobe__tcp_sendmsg, struct sock *sk) {
+int BPF_BYPASSABLE_KPROBE(kprobe__tcp_sendmsg, struct sock *sk) {
     log_debug("kprobe/tcp_sendmsg: sk=%lx", (unsigned long)sk);
     // map connection tuple during SSL_do_handshake(ctx)
     map_ssl_ctx_to_sock(sk);
@@ -235,10 +234,6 @@
     };
     bpf_map_update_with_telemetry(tcp_kprobe_state, &pid_tgid, &state, BPF_ANY);
 
-=======
-int BPF_BYPASSABLE_KPROBE(kprobe__tcp_sendmsg, struct sock *sk) {
-    log_debug("kprobe/tcp_sendmsg: sk=%p", sk);
->>>>>>> 541eb562
     // map connection tuple during SSL_do_handshake(ctx)
     map_ssl_ctx_to_sock(sk);
 

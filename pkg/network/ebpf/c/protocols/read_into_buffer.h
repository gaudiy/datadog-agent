#ifndef __READ_INTO_BUFFER_H
#define __READ_INTO_BUFFER_H

#include "ktypes.h"

#include "bpf_builtins.h"
#include "bpf_telemetry.h"

#define BLK_SIZE (16)

#define STRINGIFY(a) #a

// The method is used to read the data buffer from the TCP segment data up to `total_size` bytes.
// The method will read the data in blocks of `blk_size` bytes. We're getting the callback function `fn` to perform
// the actual reading of the data. The callback function should have the following signature:
// void fn(struct __sk_buff *skb, u32 offset, char *buffer, u32 size);
// The callback allows us to pass reader with or without telemetry.
#define READ_INTO_BUFFER_INTERNAL(name, total_size, blk_size, fn)                                                   \
    static __always_inline void read_into_buffer_##name(char *buffer, struct __sk_buff *skb, u32 offset) {          \
        const u32 end = (total_size) < (skb->len - offset) ? offset + (total_size) : skb->len;                      \
        unsigned i = 0;                                                                                             \
                                                                                                                    \
    _Pragma( STRINGIFY(unroll(total_size/blk_size)) )                                                               \
        for (; i < ((total_size) / (blk_size)); i++) {                                                              \
            if (offset + (blk_size) - 1 >= end) { break; }                                                          \
                                                                                                                    \
            fn(skb, offset, buffer, (blk_size));                                                                    \
            offset += (blk_size);                                                                                   \
            buffer += (blk_size);                                                                                   \
        }                                                                                                           \
        if ((i * (blk_size)) >= total_size) {                                                                       \
            return;                                                                                                 \
        }                                                                                                           \
        /* Calculating the remaining bytes to read. If we have none, then we abort. */                              \
        const s64 left_payload = (s64)end - (s64)offset;                                                            \
        if (left_payload < 1) {                                                                                     \
            return;                                                                                                 \
        }                                                                                                           \
                                                                                                                    \
        /* The maximum that we can read is (blk_size) - 1. Checking (to please the verifier) that we read no more */\
        /* than the allowed max size. */                                                                            \
        const s64 read_size = left_payload < (blk_size) - 1 ? left_payload : (blk_size) - 1;                        \
                                                                                                                    \
        /* Calculating the absolute size from the allocated buffer, that was left empty, again to please the */     \
        /* verifier so it can be assured we are not exceeding the memory limits. */                                 \
        const s64 left_buffer = (s64)(total_size) < (s64)(i*(blk_size)) ? 0 : total_size - i*(blk_size);            \
        if (read_size <= left_buffer) {                                                                             \
            fn(skb, offset, buffer, read_size);                                                                     \
        }                                                                                                           \
        return;                                                                                                     \
    }

<<<<<<< HEAD
#define READ_INTO_BUFFER_SK_MSG(name, total_size, blk_size)                                                                \
    static __always_inline void read_into_buffer_sk_msg_##name(char *buffer, struct sk_msg_md *msg, u32 offset) {          \
        const u32 end = (total_size) < (msg->size - offset) ? offset + (total_size) : msg->size;                      \
        unsigned i = 0;                                                                                             \
                                                                                                                    \
    _Pragma( STRINGIFY(unroll(total_size/blk_size)) )                                                               \
        for (; i < ((total_size) / (blk_size)); i++) {                                                              \
            if (offset + (blk_size) - 1 >= end) { break; }                                                          \
                                                                                                                    \
            bpf_sk_msg_load_bytes(msg, offset, buffer, (blk_size));                                     \
            offset += (blk_size);                                                                                   \
            buffer += (blk_size);                                                                                   \
        }                                                                                                           \
        if ((i * (blk_size)) >= total_size) {                                                                       \
            return;                                                                                                 \
        }                                                                                                           \
        /* Calculating the remaining bytes to read. If we have none, then we abort. */                              \
        const s64 left_payload = (s64)end - (s64)offset;                                                            \
        if (left_payload < 1) {                                                                                     \
            return;                                                                                                 \
        }                                                                                                           \
                                                                                                                    \
        /* The maximum that we can read is (blk_size) - 1. Checking (to please the verifier) that we read no more */\
        /* than the allowed max size. */                                                                            \
        const s64 read_size = left_payload < (blk_size) - 1 ? left_payload : (blk_size) - 1;                        \
                                                                                                                    \
        /* Calculating the absolute size from the allocated buffer, that was left empty, again to please the */     \
        /* verifier so it can be assured we are not exceeding the memory limits. */                                 \
        const s64 left_buffer = (s64)(total_size) < (s64)(i*(blk_size)) ? 0 : total_size - i*(blk_size);            \
        if (read_size <= left_buffer) {                                                                             \
            bpf_sk_msg_load_bytes(msg, offset, buffer, read_size);                                      \
        }                                                                                                           \
        return;                                                                                                     \
    }

=======
#define READ_INTO_BUFFER(name, total_size, blk_size) READ_INTO_BUFFER_INTERNAL(name, total_size, blk_size, bpf_skb_load_bytes_with_telemetry)
#define READ_INTO_BUFFER_WITHOUT_TELEMETRY(name, total_size, blk_size) READ_INTO_BUFFER_INTERNAL(name, total_size, blk_size, bpf_skb_load_bytes)
>>>>>>> 541eb562

#define PAGESIZE 4096

#define __READ_INTO_BUFFER_INTERNAL(prefix, name, total_size, fn)                                                       \
    static __always_inline void read_into_##prefix##_buffer_##name(char *dst, const char *src) {                                \
        bpf_memset(dst, 0, total_size);                                                                                 \
        long ret = fn(dst, total_size, src);                                                                            \
        if (ret >= 0) {                                                                                                 \
            return;                                                                                                     \
        }                                                                                                               \
        const __u64 read_size_until_end_of_page = PAGESIZE - ((__u64)src % PAGESIZE);                                   \
        const __u64 size_to_read = read_size_until_end_of_page < total_size ? read_size_until_end_of_page : total_size; \
        fn(dst, size_to_read, src);                                                                                     \
        return;                                                                                                         \
    }

#define READ_INTO_USER_BUFFER_INTERNAL(name, total_size, fn)                                                            \
    __READ_INTO_BUFFER_INTERNAL(user, name, total_size, fn)

#define READ_INTO_KERNEL_BUFFER_INTERNAL(name, total_size, fn)                                                            \
    __READ_INTO_BUFFER_INTERNAL(kernel, name, total_size, fn)

#define READ_INTO_SK_MSG_BUFFER_INTERNAL(name, total_size)                                                          \
    static __always_inline void read_into_sk_msg_buffer_##name(struct sk_msg_md *msg, u32 offset, void *dst) {          \
        bpf_memset(dst, 0, total_size);                                                                                 \
        bpf_sk_msg_load_bytes(msg, offset, dst, total_size);                                                            \
        return;                                                                                                         \
    }

#define READ_INTO_USER_BUFFER(name, total_size) READ_INTO_USER_BUFFER_INTERNAL(name, total_size, bpf_probe_read_user_with_telemetry)
#define READ_INTO_USER_BUFFER_WITHOUT_TELEMETRY(name, total_size) READ_INTO_USER_BUFFER_INTERNAL(name, total_size, bpf_probe_read_user)

#define READ_INTO_KERNEL_BUFFER(name, total_size) READ_INTO_KERNEL_BUFFER_INTERNAL(name, total_size, bpf_probe_read_kernel_with_telemetry)
#define READ_INTO_KERNEL_BUFFER_WITHOUT_TELEMETRY(name, total_size) READ_INTO_KERNEL_BUFFER_INTERNAL(name, total_size, bpf_probe_read_kernel)

#define READ_INTO_SK_MSG_BUFFER(name, total_size) READ_INTO_SK_MSG_BUFFER_INTERNAL(name, total_size)

#endif<|MERGE_RESOLUTION|>--- conflicted
+++ resolved
@@ -50,7 +50,6 @@
         return;                                                                                                     \
     }
 
-<<<<<<< HEAD
 #define READ_INTO_BUFFER_SK_MSG(name, total_size, blk_size)                                                                \
     static __always_inline void read_into_buffer_sk_msg_##name(char *buffer, struct sk_msg_md *msg, u32 offset) {          \
         const u32 end = (total_size) < (msg->size - offset) ? offset + (total_size) : msg->size;                      \
@@ -86,10 +85,9 @@
         return;                                                                                                     \
     }
 
-=======
+
 #define READ_INTO_BUFFER(name, total_size, blk_size) READ_INTO_BUFFER_INTERNAL(name, total_size, blk_size, bpf_skb_load_bytes_with_telemetry)
 #define READ_INTO_BUFFER_WITHOUT_TELEMETRY(name, total_size, blk_size) READ_INTO_BUFFER_INTERNAL(name, total_size, blk_size, bpf_skb_load_bytes)
->>>>>>> 541eb562
 
 #define PAGESIZE 4096
 

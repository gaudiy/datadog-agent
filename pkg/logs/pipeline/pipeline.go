--- conflicted
+++ resolved
@@ -28,21 +28,13 @@
 
 // Pipeline processes and sends messages to the backend
 type Pipeline struct {
-<<<<<<< HEAD
-	InputChan  chan *message.Message
+	InputChan  chan message.TimedMessage[*message.Message]
 	flushChan  chan struct{}
 	processor  *processor.Processor
 	strategy   sender.Strategy
 	sender     *sender.Sender
 	serverless bool
 	flushWg    *sync.WaitGroup
-=======
-	InputChan chan message.TimedMessage[*message.Message]
-	flushChan chan struct{}
-	processor *processor.Processor
-	strategy  sender.Strategy
-	sender    *sender.Sender
->>>>>>> 3c512f11
 }
 
 // NewPipeline returns a new Pipeline
@@ -88,15 +80,10 @@
 	strategy := getStrategy(strategyInput, senderInput, flushChan, endpoints, serverless, flushWg, pipelineID, compressionFactory)
 	logsSender = sender.NewSender(cfg, senderInput, outputChan, mainDestinations, config.DestinationPayloadChanSize, senderDoneChan, flushWg)
 
-<<<<<<< HEAD
-	inputChan := make(chan *message.Message, config.ChanSize)
+	inputChan := make(chan message.TimedMessage[*message.Message], config.ChanSize)
 
 	processor := processor.New(cfg, inputChan, strategyInput, processingRules,
 		encoder, diagnosticMessageReceiver, hostname, pipelineID)
-=======
-	inputChan := make(chan message.TimedMessage[*message.Message], config.ChanSize)
-	processor := processor.New(inputChan, strategyInput, processingRules, encoder, diagnosticMessageReceiver, hostname)
->>>>>>> 3c512f11
 
 	return &Pipeline{
 		InputChan:  inputChan,
@@ -168,8 +155,7 @@
 }
 
 //nolint:revive // TODO(AML) Fix revive linter
-<<<<<<< HEAD
-func getStrategy(inputChan chan *message.Message,
+func getStrategy(inputChan chan message.TimedMessage[*message.Message],
 	outputChan chan *message.Payload,
 	flushChan chan struct{},
 	endpoints *config.Endpoints,
@@ -179,9 +165,6 @@
 	compressionFactory compression.Factory,
 ) sender.Strategy {
 
-=======
-func getStrategy(inputChan chan message.TimedMessage[*message.Message], outputChan chan *message.Payload, flushChan chan struct{}, endpoints *config.Endpoints, serverless bool, pipelineID int) sender.Strategy {
->>>>>>> 3c512f11
 	if endpoints.UseHTTP || serverless {
 		var encoder compression.Component
 		encoder = compressionFactory.NewNoopCompressor()

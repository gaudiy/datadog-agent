// Unless explicitly stated otherwise all files in this repository are licensed
// under the Apache License Version 2.0.
// This product includes software developed at Datadog (https://www.datadoghq.com/).
// Copyright 2016-present Datadog, Inc.

//go:build linux && amd64

package ptracer

import (
	"syscall"
)

const (
<<<<<<< HEAD
	OpenNr           = 2   // OpenNr defines the syscall ID for amd64
	OpenatNr         = 257 // OpenatNr defines the syscall ID for amd64
	Openat2Nr        = 437 // Openat2Nr defines the syscall ID for amd64
	CreatNr          = 85  // CreatNr defines the syscall ID for amd64
	NameToHandleAtNr = 303 // NameToHandleAtNr defines the syscall ID for amd64
	OpenByHandleAtNr = 304 // OpenByHandleAtNr defines the syscall ID for amd64
	ExecveNr         = 59  // ExecveNr defines the syscall ID for amd64
	ExecveatNr       = 322 // ExecveatNr defines the syscall ID for amd64
	CloneNr          = 56  // CloneNr defines the syscall ID for amd64
	ForkNr           = 57  // ForkNr defines the syscall ID for amd64
	VforkNr          = 58  // VforkNr defines the syscall ID for amd64
	ExitNr           = 60  // ExitNr defines the syscall ID for amd64
	FcntlNr          = 72  // FcntlNr defines the syscall ID for amd64
	DupNr            = 32  // DupNr defines the syscall ID for amd64
	Dup2Nr           = 33  // Dup2Nr defines the syscall ID for amd64
	Dup3Nr           = 292 // Dup3Nr defines the syscall ID for amd64
	ChdirNr          = 80  // ChdirNr defines the syscall ID for amd64
	FchdirNr         = 81  // FchdirNr defines the syscall ID for amd64
	SetuidNr         = 105 // SetuidNr defines the syscall ID for amd64
	SetgidNr         = 106 // SetgidNr defines the syscall ID for amd64
	SetreuidNr       = 113 // SetreuidNr defines the syscall ID for amd64
	SetregidNr       = 114 // SetregidNr defines the syscall ID for amd64
	SetresuidNr      = 117 // SetresuidNr defines the syscall ID for amd64
	SetresgidNr      = 119 // SetresgidNr defines the syscall ID for amd64
	SetfsuidNr       = 122 // SetfsuidNr defines the syscall ID for amd64
	SetfsgidNr       = 123 // SetfsgidNr defines the syscall ID for amd64
	CloseNr          = 3   // CloseNr defines the syscall ID for amd64
	MemfdCreateNr    = 319 // MemfdCreateNr defines the syscall ID for amd64
	CapsetNr         = 126 // CapsetNr defines the syscall ID for amd64
	UnlinkNr         = 87  // UnlinkNr defines the syscall ID for amd64
	UnlinkatNr       = 263 // UnlinkatNr defines the syscall ID for amd64
	RmdirNr          = 84  // RmdirNr defines the syscall ID for amd64
	RenameNr         = 82  // RenameNr defines the syscall ID for amd64
	RenameAtNr       = 264 // RenameAtNr defines the syscall ID for amd64
	RenameAt2Nr      = 316 // RenameAt2Nr defines the syscall ID for amd64
	Clone3Nr         = 435 // Clone3Nr defines the syscall ID for amd64
)

var (
	// PtracedSyscalls defines the list of syscall we want to ptrace
	PtracedSyscalls = []string{
		"open",
		"openat",
		"openat2",
		"creat",
		"name_to_handle_at",
		"open_by_handle_at",
		"fork",
		"vfork",
		"clone",
		"execve",
		"execveat",
		"exit",
		"fcntl",
		"dup",
		"dup2",
		"dup3",
		"chdir",
		"fchdir",
		"setuid",
		"setgid",
		"setreuid",
		"setregid",
		"setresuid",
		"setresgid",
		"setfsuid",
		"setfsgid",
		"close",
		"memfd_create",
		"capset",
		"unlink",
		"unlinkat",
		"rmdir",
		"rename",
		"renameat",
		"renameat2",
	}
=======
	OpenNr           = unix.SYS_OPEN              // OpenNr defines the syscall ID for amd64
	OpenatNr         = unix.SYS_OPENAT            // OpenatNr defines the syscall ID for amd64
	Openat2Nr        = unix.SYS_OPENAT2           // Openat2Nr defines the syscall ID for amd64
	CreatNr          = unix.SYS_CREAT             // CreatNr defines the syscall ID for amd64
	NameToHandleAtNr = unix.SYS_NAME_TO_HANDLE_AT // NameToHandleAtNr defines the syscall ID for amd64
	OpenByHandleAtNr = unix.SYS_OPEN_BY_HANDLE_AT // OpenByHandleAtNr defines the syscall ID for amd64
	ExecveNr         = unix.SYS_EXECVE            // ExecveNr defines the syscall ID for amd64
	ExecveatNr       = unix.SYS_EXECVEAT          // ExecveatNr defines the syscall ID for amd64
	CloneNr          = unix.SYS_CLONE             // CloneNr defines the syscall ID for amd64
	Clone3Nr         = unix.SYS_CLONE3            // Clone3Nr defines the syscall ID for amd64
	ForkNr           = unix.SYS_FORK              // ForkNr defines the syscall ID for amd64
	VforkNr          = unix.SYS_VFORK             // VforkNr defines the syscall ID for amd64
	ExitNr           = unix.SYS_EXIT              // ExitNr defines the syscall ID for amd64
	FcntlNr          = unix.SYS_FCNTL             // FcntlNr defines the syscall ID for amd64
	DupNr            = unix.SYS_DUP               // DupNr defines the syscall ID for amd64
	Dup2Nr           = unix.SYS_DUP2              // Dup2Nr defines the syscall ID for amd64
	Dup3Nr           = unix.SYS_DUP3              // Dup3Nr defines the syscall ID for amd64
	ChdirNr          = unix.SYS_CHDIR             // ChdirNr defines the syscall ID for amd64
	FchdirNr         = unix.SYS_FCHDIR            // FchdirNr defines the syscall ID for amd64
	SetuidNr         = unix.SYS_SETUID            // SetuidNr defines the syscall ID for amd64
	SetgidNr         = unix.SYS_SETGID            // SetgidNr defines the syscall ID for amd64
	SetreuidNr       = unix.SYS_SETREUID          // SetreuidNr defines the syscall ID for amd64
	SetregidNr       = unix.SYS_SETREGID          // SetregidNr defines the syscall ID for amd64
	SetresuidNr      = unix.SYS_SETRESUID         // SetresuidNr defines the syscall ID for amd64
	SetresgidNr      = unix.SYS_SETRESGID         // SetresgidNr defines the syscall ID for amd64
	SetfsuidNr       = unix.SYS_SETFSUID          // SetfsuidNr defines the syscall ID for amd64
	SetfsgidNr       = unix.SYS_SETFSGID          // SetfsgidNr defines the syscall ID for amd64
	CloseNr          = unix.SYS_CLOSE             // CloseNr defines the syscall ID for amd64
	MemfdCreateNr    = unix.SYS_MEMFD_CREATE      // MemfdCreateNr defines the syscall ID for amd64
	CapsetNr         = unix.SYS_CAPSET            // CapsetNr defines the syscall ID for amd64
	UnlinkNr         = unix.SYS_UNLINK            // UnlinkNr defines the syscall ID for amd64
	UnlinkatNr       = unix.SYS_UNLINKAT          // UnlinkatNr defines the syscall ID for amd64
	RmdirNr          = unix.SYS_RMDIR             // RmdirNr defines the syscall ID for amd64
	RenameNr         = unix.SYS_RENAME            // RenameNr defines the syscall ID for amd64
	RenameAtNr       = unix.SYS_RENAMEAT          // RenameAtNr defines the syscall ID for amd64
	RenameAt2Nr      = unix.SYS_RENAMEAT2         // RenameAt2Nr defines the syscall ID for amd64
	MkdirNr          = unix.SYS_MKDIR             // MkdirNr defines the syscall ID for amd64
	MkdirAtNr        = unix.SYS_MKDIRAT           // MkdirAtNr defines the syscall ID for amd64
	UtimeNr          = unix.SYS_UTIME             // UtimeNr defines the syscall ID for amd64
	UtimesNr         = unix.SYS_UTIMES            // UtimesNr defines the syscall ID for amd64
	UtimensAtNr      = unix.SYS_UTIMENSAT         // UtimensAtNr defines the syscall ID for amd64
	FutimesAtNr      = unix.SYS_FUTIMESAT         // FutimesAtNr defines the syscall ID for amd64
	LinkNr           = unix.SYS_LINK              // LinkNr defines the syscall ID for amd64
	LinkAtNr         = unix.SYS_LINKAT            // LinkAtNr defines the syscall ID for amd64
	SymlinkNr        = unix.SYS_SYMLINK           // SymlinkNr defines the syscall ID for amd64
	SymlinkAtNr      = unix.SYS_SYMLINKAT         // SymlinkAtNr defines the syscall ID for amd64
	ChmodNr          = unix.SYS_CHMOD             // ChmodNr defines the syscall ID for amd64
	FchmodNr         = unix.SYS_FCHMOD            // FchmodNr defines the syscall ID for amd64
	FchmodAtNr       = unix.SYS_FCHMODAT          // FchmodAtNr defines the syscall ID for amd64
	FchmodAt2Nr      = unix.SYS_FCHMODAT2         // FchmodAt2Nr defines the syscall ID for amd64
	ChownNr          = unix.SYS_CHOWN             // ChownNr defines the syscall ID for amd64
	FchownNr         = unix.SYS_FCHOWN            // FchownNr defines the syscall ID for amd64
	FchownAtNr       = unix.SYS_FCHOWNAT          // FchownAtNr defines the syscall ID for amd64
	LchownNr         = unix.SYS_LCHOWN            // LchownNr defines the syscall ID for amd64
	InitModuleNr     = unix.SYS_INIT_MODULE       // InitModuleNr defines the syscall ID for amd64
	FInitModuleNr    = unix.SYS_FINIT_MODULE      // FInitModuleNr defines the syscall ID for amd64
	DeleteModuleNr   = unix.SYS_DELETE_MODULE     // DeleteModuleNr defines the syscall ID for amd64
>>>>>>> c1bc82f0
)

// https://github.com/torvalds/linux/blob/v5.0/arch/x86/entry/entry_64.S#L126
func (t *Tracer) argToRegValue(regs syscall.PtraceRegs, arg int) uint64 {
	switch arg {
	case 0:
		return regs.Rdi
	case 1:
		return regs.Rsi
	case 2:
		return regs.Rdx
	case 3:
		return regs.R10
	case 4:
		return regs.R8
	case 5:
		return regs.R9
	}

	return 0
}

// ReadRet reads and returns the return value
func (t *Tracer) ReadRet(regs syscall.PtraceRegs) int64 {
	return int64(regs.Rax)
}

// GetSyscallNr returns the given syscall number
func GetSyscallNr(regs syscall.PtraceRegs) int {
	return int(regs.Orig_rax)
}<|MERGE_RESOLUTION|>--- conflicted
+++ resolved
@@ -9,88 +9,11 @@
 
 import (
 	"syscall"
+
+	"golang.org/x/sys/unix"
 )
 
 const (
-<<<<<<< HEAD
-	OpenNr           = 2   // OpenNr defines the syscall ID for amd64
-	OpenatNr         = 257 // OpenatNr defines the syscall ID for amd64
-	Openat2Nr        = 437 // Openat2Nr defines the syscall ID for amd64
-	CreatNr          = 85  // CreatNr defines the syscall ID for amd64
-	NameToHandleAtNr = 303 // NameToHandleAtNr defines the syscall ID for amd64
-	OpenByHandleAtNr = 304 // OpenByHandleAtNr defines the syscall ID for amd64
-	ExecveNr         = 59  // ExecveNr defines the syscall ID for amd64
-	ExecveatNr       = 322 // ExecveatNr defines the syscall ID for amd64
-	CloneNr          = 56  // CloneNr defines the syscall ID for amd64
-	ForkNr           = 57  // ForkNr defines the syscall ID for amd64
-	VforkNr          = 58  // VforkNr defines the syscall ID for amd64
-	ExitNr           = 60  // ExitNr defines the syscall ID for amd64
-	FcntlNr          = 72  // FcntlNr defines the syscall ID for amd64
-	DupNr            = 32  // DupNr defines the syscall ID for amd64
-	Dup2Nr           = 33  // Dup2Nr defines the syscall ID for amd64
-	Dup3Nr           = 292 // Dup3Nr defines the syscall ID for amd64
-	ChdirNr          = 80  // ChdirNr defines the syscall ID for amd64
-	FchdirNr         = 81  // FchdirNr defines the syscall ID for amd64
-	SetuidNr         = 105 // SetuidNr defines the syscall ID for amd64
-	SetgidNr         = 106 // SetgidNr defines the syscall ID for amd64
-	SetreuidNr       = 113 // SetreuidNr defines the syscall ID for amd64
-	SetregidNr       = 114 // SetregidNr defines the syscall ID for amd64
-	SetresuidNr      = 117 // SetresuidNr defines the syscall ID for amd64
-	SetresgidNr      = 119 // SetresgidNr defines the syscall ID for amd64
-	SetfsuidNr       = 122 // SetfsuidNr defines the syscall ID for amd64
-	SetfsgidNr       = 123 // SetfsgidNr defines the syscall ID for amd64
-	CloseNr          = 3   // CloseNr defines the syscall ID for amd64
-	MemfdCreateNr    = 319 // MemfdCreateNr defines the syscall ID for amd64
-	CapsetNr         = 126 // CapsetNr defines the syscall ID for amd64
-	UnlinkNr         = 87  // UnlinkNr defines the syscall ID for amd64
-	UnlinkatNr       = 263 // UnlinkatNr defines the syscall ID for amd64
-	RmdirNr          = 84  // RmdirNr defines the syscall ID for amd64
-	RenameNr         = 82  // RenameNr defines the syscall ID for amd64
-	RenameAtNr       = 264 // RenameAtNr defines the syscall ID for amd64
-	RenameAt2Nr      = 316 // RenameAt2Nr defines the syscall ID for amd64
-	Clone3Nr         = 435 // Clone3Nr defines the syscall ID for amd64
-)
-
-var (
-	// PtracedSyscalls defines the list of syscall we want to ptrace
-	PtracedSyscalls = []string{
-		"open",
-		"openat",
-		"openat2",
-		"creat",
-		"name_to_handle_at",
-		"open_by_handle_at",
-		"fork",
-		"vfork",
-		"clone",
-		"execve",
-		"execveat",
-		"exit",
-		"fcntl",
-		"dup",
-		"dup2",
-		"dup3",
-		"chdir",
-		"fchdir",
-		"setuid",
-		"setgid",
-		"setreuid",
-		"setregid",
-		"setresuid",
-		"setresgid",
-		"setfsuid",
-		"setfsgid",
-		"close",
-		"memfd_create",
-		"capset",
-		"unlink",
-		"unlinkat",
-		"rmdir",
-		"rename",
-		"renameat",
-		"renameat2",
-	}
-=======
 	OpenNr           = unix.SYS_OPEN              // OpenNr defines the syscall ID for amd64
 	OpenatNr         = unix.SYS_OPENAT            // OpenatNr defines the syscall ID for amd64
 	Openat2Nr        = unix.SYS_OPENAT2           // Openat2Nr defines the syscall ID for amd64
@@ -148,7 +71,6 @@
 	InitModuleNr     = unix.SYS_INIT_MODULE       // InitModuleNr defines the syscall ID for amd64
 	FInitModuleNr    = unix.SYS_FINIT_MODULE      // FInitModuleNr defines the syscall ID for amd64
 	DeleteModuleNr   = unix.SYS_DELETE_MODULE     // DeleteModuleNr defines the syscall ID for amd64
->>>>>>> c1bc82f0
 )
 
 // https://github.com/torvalds/linux/blob/v5.0/arch/x86/entry/entry_64.S#L126

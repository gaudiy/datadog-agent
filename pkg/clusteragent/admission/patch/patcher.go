// Unless explicitly stated otherwise all files in this repository are licensed
// under the Apache License Version 2.0.
// This product includes software developed at Datadog (https://www.datadoghq.com/).
// Copyright 2016-present Datadog, Inc.

//go:build kubeapiserver

// Package patch implements the patching of Kubernetes deployments.
package patch

import (
	"context"
	"encoding/json"
	"fmt"

	"github.com/DataDog/datadog-agent/pkg/clusteragent/admission/metrics"
	"github.com/DataDog/datadog-agent/pkg/clusteragent/telemetry"
	k8sutil "github.com/DataDog/datadog-agent/pkg/util/kubernetes"
	"github.com/DataDog/datadog-agent/pkg/util/log"

	jsonpatch "github.com/evanphx/json-patch"
	v1 "k8s.io/api/core/v1"
	metav1 "k8s.io/apimachinery/pkg/apis/meta/v1"
	"k8s.io/apimachinery/pkg/types"
	"k8s.io/client-go/kubernetes"
)

type patcher struct {
	k8sClient          kubernetes.Interface
	isLeader           func() bool
	deploymentsQueue   chan Request
	telemetryCollector telemetry.TelemetryCollector
	clusterName        string
	// Map of RC IDs to the list of namespaces in scope for the remote config;
	// to be used for removing APM Instrumentation for hard deleted RC configurations
	configIDToNamespaces map[string]*[]string
}

func newPatcher(k8sClient kubernetes.Interface, isLeaderFunc func() bool, telemetryCollector telemetry.TelemetryCollector, pp patchProvider, clusterName string) *patcher {
	return &patcher{
		k8sClient:            k8sClient,
		isLeader:             isLeaderFunc,
		deploymentsQueue:     pp.subscribe(KindCluster),
		telemetryCollector:   telemetryCollector,
		clusterName:          clusterName,
		configIDToNamespaces: make(map[string]*[]string),
	}
}

func (p *patcher) start(stopCh <-chan struct{}) {
	for {
		select {
		case req := <-p.deploymentsQueue:
			metrics.PatchAttempts.Inc()
			if err := p.patchNamespaces(req); err != nil {
				metrics.PatchErrors.Inc()
				log.Error(err.Error())
			}
		case <-stopCh:
			log.Info("Shutting down patcher")
			return
		}
	}
}

func (p *patcher) patchNamespaces(req Request) error {
	if !p.isLeader() {
		log.Debug("Not leader, skipping")
		return nil
	}
	log.Infof("LILIYAB: starting patchNamespaces")

	var namespaces []string
	if req.Action == DeleteConfig {
		// If the action is to hard delete existing RC configuration, get the list of namespaces that were instrumented by the RC configuration
		namespaces = *p.configIDToNamespaces[req.ID]
		defer delete(p.configIDToNamespaces, req.ID)
	} else {
		// If the action is to enable/disable RC configuration, get the list of namespaces from K8sTarget
		namespaces = p.getNamespacesToInstrument(req.K8sTarget.ClusterTargets)
		p.configIDToNamespaces[req.ID] = &namespaces
	}

<<<<<<< HEAD
	log.Infof("LILIYAB: enabled namespaces %v", enabledNamespaces)

	for _, ns := range enabledNamespaces {
=======
	for _, ns := range namespaces {
>>>>>>> 24a34652
		namespace, err := p.k8sClient.CoreV1().Namespaces().Get(context.TODO(), ns, metav1.GetOptions{})
		if err != nil {
			return err
		}
		oldObj, err := json.Marshal(namespace)
		if err != nil {
			return fmt.Errorf("failed to encode object: %v", err)
		}
		if namespace.ObjectMeta.Labels == nil {
			namespace.ObjectMeta.Labels = make(map[string]string)
		}

		switch req.Action {
		case EnableConfig:
			enableConfig(namespace, req)
		case DisableConfig:
			disableConfig(namespace)
		case DeleteConfig:
			deleteConfig(namespace, req.ID)
		default:
			return fmt.Errorf("unknown action %q", req.Action)
		}

		newObj, err := json.Marshal(namespace)
		if err != nil {
			return fmt.Errorf("failed to encode object: %v", err)
		}
		patch, err := jsonpatch.CreateMergePatch(oldObj, newObj)
		if err != nil {
			log.Infof("LILIYAB: patch error")
			return fmt.Errorf("failed to build the JSON patch: %v", err)
		}

		if _, err = p.k8sClient.CoreV1().Namespaces().Patch(context.TODO(), ns, types.StrategicMergePatchType, patch, metav1.PatchOptions{}); err != nil {
			log.Infof("LILIYAB: applied patch")
			p.telemetryCollector.SendRemoteConfigPatchEvent(req.getApmRemoteConfigEvent(err, telemetry.FailedToMutateConfig))
			return err
		}
	}

	return nil
}

// getNamespacesToInstrument returns the list of namespaces that will be affected by RC configuration
func (p *patcher) getNamespacesToInstrument(targets []K8sClusterTarget) []string {

	enabledNamespaces := []string{}

	for _, clusterTarget := range targets {
		if clusterTarget.Enabled != nil && *clusterTarget.Enabled {
			if clusterTarget.EnabledNamespaces == nil || len(*clusterTarget.EnabledNamespaces) == 0 {
				// enable APM Instrumentation in the cluster
				nsList, err := p.k8sClient.CoreV1().Namespaces().List(context.TODO(), metav1.ListOptions{})
				if err != nil {
					log.Errorf("Remote Enablement: could not get list of namespaces in the cluster %s", p.clusterName)
					continue
				}
				for _, ns := range nsList.Items {
					enabledNamespaces = append(enabledNamespaces, ns.GetName())
				}
			} else {
				// enable APM Instrumentation in specific namespaces
				enabledNamespaces = *clusterTarget.EnabledNamespaces
			}

		} else {
			log.Errorf("Remote Enablement: disabling APM instrumentation via RC is not supported")
			continue
		}
	}
	return enabledNamespaces
}

// enableConfig adds APM Instrumention label and annotations to the namespace
func enableConfig(ns *v1.Namespace, req Request) {
<<<<<<< HEAD
	log.Infof("LILIYAB: enable config")
=======
	oldLabel, labelOk := ns.ObjectMeta.Labels[k8sutil.RcLabelKey]
	oldID, annotationOk := ns.ObjectMeta.Annotations[k8sutil.RcIDAnnotKey]

	if labelOk && oldLabel == "true" && annotationOk && oldID != req.ID {
		// If the namespace is already instrumented by another RC configuration, ignore new enable config request
		log.Debugf("APM Instrumentation has been enabled by config ID %s. Ignoring config ID %s", oldID, req.ID)
		return
	} else if labelOk && oldLabel == "false" && annotationOk && oldID != req.ID {
		// If the namespace instrumentation was soft disabled, don't allow re-instrumenting it as a part of the new scope
		log.Errorf("APM Instrumentation is turned off by disabled RC config %s", oldID)
		return
	}

>>>>>>> 24a34652
	if ns.ObjectMeta.Labels == nil {
		ns.ObjectMeta.Labels = make(map[string]string)
	}
	ns.ObjectMeta.Labels[k8sutil.RcLabelKey] = "true"

	if ns.ObjectMeta.Annotations == nil {
		ns.ObjectMeta.Annotations = make(map[string]string)
	}

	ns.ObjectMeta.Annotations[k8sutil.RcIDAnnotKey] = req.ID
	ns.ObjectMeta.Annotations[k8sutil.RcRevisionAnnotKey] = fmt.Sprint(req.Revision)
}

// disableConfig removes APM Instrumention label from the namespace
func disableConfig(ns *v1.Namespace) {
<<<<<<< HEAD
	log.Infof("LILIYAB: disable config")
	rcIDLabelVal, ok := ns.ObjectMeta.Labels[k8sutil.RcIDLabelKey]
=======
	rcIDLabelVal, ok := ns.ObjectMeta.Labels[k8sutil.RcLabelKey]
>>>>>>> 24a34652
	if !ok {
		log.Errorf("APM Instrumentation cannot be disabled in namespace %s because the namespace is missing RC label")
	}
	if rcIDLabelVal == "true" {
		ns.ObjectMeta.Labels[k8sutil.RcLabelKey] = "false"
	}
}

<<<<<<< HEAD
func deleteConfig(ns *v1.Namespace) {
	log.Infof("LILIYAB: delete config")
	delete(ns.ObjectMeta.Labels, k8sutil.RcIDLabelKey)
=======
// deleteConfig removes APM Instrumention label and annotations from the namespace
func deleteConfig(ns *v1.Namespace, reqID string) {
	delete(ns.ObjectMeta.Labels, k8sutil.RcLabelKey)
>>>>>>> 24a34652
	if len(ns.ObjectMeta.Labels) == 0 {
		ns.Labels = nil
	}

	if id, ok := ns.ObjectMeta.Annotations[k8sutil.RcIDAnnotKey]; ok {
		if id != reqID {
			log.Errorf("APM Instrumentation cannot be deleted for provided RC ID")
			return
		}
		delete(ns.ObjectMeta.Annotations, k8sutil.RcIDAnnotKey)
		delete(ns.ObjectMeta.Annotations, k8sutil.RcRevisionAnnotKey)
		if len(ns.ObjectMeta.Annotations) == 0 {
			ns.ObjectMeta.Annotations = nil
		}
	} else {
		log.Infof("Missing RC annotation on the namespace affected by RC configuration deletion")
	}
}<|MERGE_RESOLUTION|>--- conflicted
+++ resolved
@@ -81,13 +81,9 @@
 		p.configIDToNamespaces[req.ID] = &namespaces
 	}
 
-<<<<<<< HEAD
-	log.Infof("LILIYAB: enabled namespaces %v", enabledNamespaces)
-
-	for _, ns := range enabledNamespaces {
-=======
+	log.Infof("LILIYAB: enabled namespaces %v", namespaces)
+
 	for _, ns := range namespaces {
->>>>>>> 24a34652
 		namespace, err := p.k8sClient.CoreV1().Namespaces().Get(context.TODO(), ns, metav1.GetOptions{})
 		if err != nil {
 			return err
@@ -163,9 +159,7 @@
 
 // enableConfig adds APM Instrumention label and annotations to the namespace
 func enableConfig(ns *v1.Namespace, req Request) {
-<<<<<<< HEAD
 	log.Infof("LILIYAB: enable config")
-=======
 	oldLabel, labelOk := ns.ObjectMeta.Labels[k8sutil.RcLabelKey]
 	oldID, annotationOk := ns.ObjectMeta.Annotations[k8sutil.RcIDAnnotKey]
 
@@ -179,7 +173,6 @@
 		return
 	}
 
->>>>>>> 24a34652
 	if ns.ObjectMeta.Labels == nil {
 		ns.ObjectMeta.Labels = make(map[string]string)
 	}
@@ -195,12 +188,8 @@
 
 // disableConfig removes APM Instrumention label from the namespace
 func disableConfig(ns *v1.Namespace) {
-<<<<<<< HEAD
 	log.Infof("LILIYAB: disable config")
-	rcIDLabelVal, ok := ns.ObjectMeta.Labels[k8sutil.RcIDLabelKey]
-=======
 	rcIDLabelVal, ok := ns.ObjectMeta.Labels[k8sutil.RcLabelKey]
->>>>>>> 24a34652
 	if !ok {
 		log.Errorf("APM Instrumentation cannot be disabled in namespace %s because the namespace is missing RC label")
 	}
@@ -209,15 +198,9 @@
 	}
 }
 
-<<<<<<< HEAD
-func deleteConfig(ns *v1.Namespace) {
-	log.Infof("LILIYAB: delete config")
-	delete(ns.ObjectMeta.Labels, k8sutil.RcIDLabelKey)
-=======
 // deleteConfig removes APM Instrumention label and annotations from the namespace
 func deleteConfig(ns *v1.Namespace, reqID string) {
 	delete(ns.ObjectMeta.Labels, k8sutil.RcLabelKey)
->>>>>>> 24a34652
 	if len(ns.ObjectMeta.Labels) == 0 {
 		ns.Labels = nil
 	}

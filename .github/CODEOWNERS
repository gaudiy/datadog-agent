--- conflicted
+++ resolved
@@ -136,11 +136,7 @@
 /.gitlab/common/test_infra_version.yml               @DataDog/agent-devx-loops @DataDog/agent-devx-infra
 
 /.gitlab/e2e/e2e.yml                                 @DataDog/container-integrations @DataDog/agent-devx-loops
-<<<<<<< HEAD
-/.gitlab/e2e_install_packages                        @DataDog/agent-delivery
-=======
-/.gitlab/e2e/install_packages                        @DataDog/container-ecosystems @DataDog/agent-delivery
->>>>>>> 21c586a7
+/.gitlab/e2e_install_packages                        @DataDog/container-ecosystems @DataDog/agent-delivery
 /.gitlab/container_build/fakeintake.yml              @DataDog/agent-e2e-testing @DataDog/agent-devx-loops
 /.gitlab/binary_build/fakeintake.yml                 @DataDog/agent-e2e-testing @DataDog/agent-devx-loops
 
@@ -239,10 +235,7 @@
 /cmd/system-probe/modules/tcp_queue_tracer* @DataDog/container-integrations
 /cmd/system-probe/modules/traceroute*   @DataDog/network-device-monitoring @Datadog/Networks
 /cmd/system-probe/modules/ping*         @DataDog/network-device-monitoring
-<<<<<<< HEAD
-=======
 /cmd/system-probe/modules/service_discover* @DataDog/universal-service-monitoring
->>>>>>> 21c586a7
 /cmd/system-probe/modules/language_detection* @DataDog/processes @DataDog/universal-service-monitoring
 /cmd/system-probe/modules/dynamic_instrumentation* @DataDog/debugger
 /cmd/system-probe/windows_resources/    @DataDog/windows-kernel-integrations
@@ -341,12 +334,8 @@
 /pkg/commonchecks/                      @DataDog/agent-metrics-logs
 /pkg/cli/                               @DataDog/agent-shared-components
 /pkg/cli/subcommands/clusterchecks      @DataDog/container-platform
-<<<<<<< HEAD
-/pkg/discovery/				@DataDog/apm-onboarding @DataDog/universal-service-monitoring
-=======
 /pkg/dogstatsd/                         @DataDog/agent-metrics-logs
 /pkg/discovery/                         @DataDog/universal-service-monitoring
->>>>>>> 21c586a7
 /pkg/errors/                            @DataDog/agent-shared-components
 /pkg/gohai                              @DataDog/agent-shared-components
 /pkg/gpu/                               @DataDog/ebpf-platform
@@ -589,15 +578,8 @@
 /test/integration/serverless            @DataDog/serverless @Datadog/serverless-aws
 /test/integration/serverless_perf       @DataDog/serverless @Datadog/serverless-aws
 /test/kitchen/                          @DataDog/agent-devx-loops
-<<<<<<< HEAD
-/test/kitchen/test-definitions/         @DataDog/agent-delivery
-/test/kitchen/test/integration/         @DataDog/agent-delivery
-=======
 /test/kitchen/test-definitions/         @DataDog/container-ecosystems @DataDog/agent-delivery
 /test/kitchen/test/integration/         @DataDog/container-ecosystems @DataDog/agent-delivery
-/test/kitchen/kitchen-azure-security-agent-test.yml @DataDog/agent-security
-/test/kitchen/kitchen-vagrant-security-agent.yml @DataDog/agent-security
->>>>>>> 21c586a7
 /test/kitchen/site-cookbooks/dd-security-agent-check/ @DataDog/agent-security
 /test/kitchen/test/integration/security-agent-stress/ @DataDog/agent-security
 /test/kitchen/test/integration/security-agent-test/ @DataDog/agent-security
